--- conflicted
+++ resolved
@@ -12,18 +12,16 @@
 INVENTREE_SW_VERSION = "0.6.0 dev"
 
 # InvenTree API version
-INVENTREE_API_VERSION = 25
+INVENTREE_API_VERSION = 26
 
 """
 Increment this API version number whenever there is a significant change to the API that any clients need to know about
 
-<<<<<<< HEAD
-v25 -> 2022-02-16
+v26 -> 2022-02-17
     - Adds API endpoint for uploading a BOM file and extracting data
-=======
+
 v25 -> 2022-02-17
     - Adds ability to filter "part" list endpoint by "in_bom_for" argument
->>>>>>> 5421e0bd
 
 v24 -> 2022-02-10
     - Adds API endpoint for deleting (cancelling) build order outputs
