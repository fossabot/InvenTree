"""
Common database model definitions.
These models are 'generic' and do not fit a particular business logic object.
"""

# -*- coding: utf-8 -*-
from __future__ import unicode_literals

import os
import decimal
import math

from django.db import models, transaction
from django.contrib.auth.models import User
from django.db.utils import IntegrityError, OperationalError
from django.conf import settings

from djmoney.settings import CURRENCY_CHOICES
from djmoney.contrib.exchange.models import convert_money
from djmoney.contrib.exchange.exceptions import MissingRate

from django.utils.translation import ugettext_lazy as _
from django.core.validators import MinValueValidator, URLValidator
from django.core.exceptions import ValidationError

import InvenTree.helpers
import InvenTree.fields


class BaseInvenTreeSetting(models.Model):
    """
    An base InvenTreeSetting object is a key:value pair used for storing
    single values (e.g. one-off settings values).
    """
<<<<<<< HEAD
=======
    An InvenTreeSetting object is a key:value pair used for storing
    single values (e.g. one-off settings values).

    The class provides a way of retrieving the value for a particular key,
    even if that key does not exist.
    """

    """
    Dict of all global settings values:

    The key of each item is the name of the value as it appears in the database.

    Each global setting has the following parameters:

    - name: Translatable string name of the setting (required)
    - description: Translatable string description of the setting (required)
    - default: Default value (optional)
    - units: Units of the particular setting (optional)
    - validator: Validation function for the setting (optional)

    The keys must be upper-case
    """

    GLOBAL_SETTINGS = {

        'INVENTREE_INSTANCE': {
            'name': _('InvenTree Instance Name'),
            'default': 'InvenTree server',
            'description': _('String descriptor for the server instance'),
        },

        'INVENTREE_INSTANCE_TITLE': {
            'name': _('Use instance name'),
            'description': _('Use the instance name in the title-bar'),
            'validator': bool,
            'default': False,
        },

        'INVENTREE_COMPANY_NAME': {
            'name': _('Company name'),
            'description': _('Internal company name'),
            'default': 'My company name',
        },

        'INVENTREE_BASE_URL': {
            'name': _('Base URL'),
            'description': _('Base URL for server instance'),
            'validator': URLValidator(),
            'default': '',
        },

        'INVENTREE_DEFAULT_CURRENCY': {
            'name': _('Default Currency'),
            'description': _('Default currency'),
            'default': 'USD',
            'choices': CURRENCY_CHOICES,
        },

        'INVENTREE_DOWNLOAD_FROM_URL': {
            'name': _('Download from URL'),
            'description': _('Allow download of remote images and files from external URL'),
            'validator': bool,
            'default': False,
        },

        'BARCODE_ENABLE': {
            'name': _('Barcode Support'),
            'description': _('Enable barcode scanner support'),
            'default': True,
            'validator': bool,
        },

        'PART_IPN_REGEX': {
            'name': _('IPN Regex'),
            'description': _('Regular expression pattern for matching Part IPN')
        },

        'PART_ALLOW_DUPLICATE_IPN': {
            'name': _('Allow Duplicate IPN'),
            'description': _('Allow multiple parts to share the same IPN'),
            'default': True,
            'validator': bool,
        },

        'PART_ALLOW_EDIT_IPN': {
            'name': _('Allow Editing IPN'),
            'description': _('Allow changing the IPN value while editing a part'),
            'default': True,
            'validator': bool,
        },

        'PART_COPY_BOM': {
            'name': _('Copy Part BOM Data'),
            'description': _('Copy BOM data by default when duplicating a part'),
            'default': True,
            'validator': bool,
        },

        'PART_COPY_PARAMETERS': {
            'name': _('Copy Part Parameter Data'),
            'description': _('Copy parameter data by default when duplicating a part'),
            'default': True,
            'validator': bool,
        },

        'PART_COPY_TESTS': {
            'name': _('Copy Part Test Data'),
            'description': _('Copy test data by default when duplicating a part'),
            'default': True,
            'validator': bool
        },

        'PART_CATEGORY_PARAMETERS': {
            'name': _('Copy Category Parameter Templates'),
            'description': _('Copy category parameter templates when creating a part'),
            'default': True,
            'validator': bool
        },

        'PART_RECENT_COUNT': {
            'name': _('Recent Part Count'),
            'description': _('Number of recent parts to display on index page'),
            'default': 10,
            'validator': [int, MinValueValidator(1)]
        },

        'PART_TEMPLATE': {
            'name': _('Template'),
            'description': _('Parts are templates by default'),
            'default': False,
            'validator': bool,
        },

        'PART_ASSEMBLY': {
            'name': _('Assembly'),
            'description': _('Parts can be assembled from other components by default'),
            'default': False,
            'validator': bool,
        },

        'PART_COMPONENT': {
            'name': _('Component'),
            'description': _('Parts can be used as sub-components by default'),
            'default': True,
            'validator': bool,
        },

        'PART_PURCHASEABLE': {
            'name': _('Purchaseable'),
            'description': _('Parts are purchaseable by default'),
            'default': False,
            'validator': bool,
        },

        'PART_SALABLE': {
            'name': _('Salable'),
            'description': _('Parts are salable by default'),
            'default': False,
            'validator': bool,
        },

        'PART_TRACKABLE': {
            'name': _('Trackable'),
            'description': _('Parts are trackable by default'),
            'default': False,
            'validator': bool,
        },

        'PART_VIRTUAL': {
            'name': _('Virtual'),
            'description': _('Parts are virtual by default'),
            'default': False,
            'validator': bool,
        },

        'PART_SHOW_QUANTITY_IN_FORMS': {
            'name': _('Show Quantity in Forms'),
            'description': _('Display available part quantity in some forms'),
            'default': True,
            'validator': bool,
        },

        'PART_SHOW_IMPORT': {
            'name': _('Show Import in Views'),
            'description': _('Display the import wizard in some part views'),
            'default': False,
            'validator': bool,
        },

        'PART_SHOW_PRICE_IN_FORMS': {
            'name': _('Show Price in Forms'),
            'description': _('Display part price in some forms'),
            'default': True,
            'validator': bool,
        },

        'PART_SHOW_RELATED': {
            'name': _('Show related parts'),
            'description': _('Display related parts for a part'),
            'default': True,
            'validator': bool,
        },

        'PART_CREATE_INITIAL': {
            'name': _('Create initial stock'),
            'description': _('Create initial stock on part creation'),
            'default': False,
            'validator': bool,
        },

        'PART_INTERNAL_PRICE': {
            'name': _('Internal Prices'),
            'description': _('Enable internal prices for parts'),
            'default': False,
            'validator': bool
        },

        'PART_BOM_USE_INTERNAL_PRICE': {
            'name': _('Internal Price as BOM-Price'),
            'description': _('Use the internal price (if set) in BOM-price calculations'),
            'default': False,
            'validator': bool
        },

        'REPORT_DEBUG_MODE': {
            'name': _('Debug Mode'),
            'description': _('Generate reports in debug mode (HTML output)'),
            'default': False,
            'validator': bool,
        },

        'REPORT_DEFAULT_PAGE_SIZE': {
            'name': _('Page Size'),
            'description': _('Default page size for PDF reports'),
            'default': 'A4',
            'choices': [
                ('A4', 'A4'),
                ('Legal', 'Legal'),
                ('Letter', 'Letter')
            ],
        },

        'REPORT_ENABLE_TEST_REPORT': {
            'name': _('Test Reports'),
            'description': _('Enable generation of test reports'),
            'default': True,
            'validator': bool,
        },

        'SEARCH_PREVIEW_RESULTS': {
            'name': _('Search Preview Results'),
            'description': _('Number of results to show in search preview window'),
            'default': 10,
            'validator': [int, MinValueValidator(1)]
        },

        'STOCK_ENABLE_EXPIRY': {
            'name': _('Stock Expiry'),
            'description': _('Enable stock expiry functionality'),
            'default': False,
            'validator': bool,
        },

        'STOCK_ALLOW_EXPIRED_SALE': {
            'name': _('Sell Expired Stock'),
            'description': _('Allow sale of expired stock'),
            'default': False,
            'validator': bool,
        },

        'STOCK_STALE_DAYS': {
            'name': _('Stock Stale Time'),
            'description': _('Number of days stock items are considered stale before expiring'),
            'default': 0,
            'units': _('days'),
            'validator': [int],
        },

        'STOCK_ALLOW_EXPIRED_BUILD': {
            'name': _('Build Expired Stock'),
            'description': _('Allow building with expired stock'),
            'default': False,
            'validator': bool,
        },

        'STOCK_OWNERSHIP_CONTROL': {
            'name': _('Stock Ownership Control'),
            'description': _('Enable ownership control over stock locations and items'),
            'default': False,
            'validator': bool,
        },

        'STOCK_GROUP_BY_PART': {
            'name': _('Group by Part'),
            'description': _('Group stock items by part reference in table views'),
            'default': True,
            'validator': bool,
        },

        'STOCK_RECENT_COUNT': {
            'name': _('Recent Stock Count'),
            'description': _('Number of recent stock items to display on index page'),
            'default': 10,
            'validator': [int, MinValueValidator(1)]
        },

        'BUILDORDER_REFERENCE_PREFIX': {
            'name': _('Build Order Reference Prefix'),
            'description': _('Prefix value for build order reference'),
            'default': 'BO',
        },

        'BUILDORDER_REFERENCE_REGEX': {
            'name': _('Build Order Reference Regex'),
            'description': _('Regular expression pattern for matching build order reference')
        },

        'SALESORDER_REFERENCE_PREFIX': {
            'name': _('Sales Order Reference Prefix'),
            'description': _('Prefix value for sales order reference'),
            'default': 'SO',
        },
>>>>>>> 2bf7b616

    GLOBAL_SETTINGS = {}

    class Meta:
        abstract = True

    @classmethod
    def get_setting_name(cls, key):
        """
        Return the name of a particular setting.

        If it does not exist, return an empty string.
        """

        key = str(key).strip().upper()

        if key in cls.GLOBAL_SETTINGS:
            setting = cls.GLOBAL_SETTINGS[key]
            return setting.get('name', '')
        else:
            return ''

    @classmethod
    def get_setting_description(cls, key):
        """
        Return the description for a particular setting.

        If it does not exist, return an empty string.
        """

        key = str(key).strip().upper()

        if key in cls.GLOBAL_SETTINGS:
            setting = cls.GLOBAL_SETTINGS[key]
            return setting.get('description', '')
        else:
            return ''

    @classmethod
    def get_setting_units(cls, key):
        """
        Return the units for a particular setting.

        If it does not exist, return an empty string.
        """

        key = str(key).strip().upper()

        if key in cls.GLOBAL_SETTINGS:
            setting = cls.GLOBAL_SETTINGS[key]
            return setting.get('units', '')
        else:
            return ''

    @classmethod
    def get_setting_validator(cls, key):
        """
        Return the validator for a particular setting.

        If it does not exist, return None
        """

        key = str(key).strip().upper()

        if key in cls.GLOBAL_SETTINGS:
            setting = cls.GLOBAL_SETTINGS[key]
            return setting.get('validator', None)
        else:
            return None

    @classmethod
    def get_setting_default(cls, key):
        """
        Return the default value for a particular setting.

        If it does not exist, return an empty string
        """

        key = str(key).strip().upper()

        if key in cls.GLOBAL_SETTINGS:
            setting = cls.GLOBAL_SETTINGS[key]
            return setting.get('default', '')
        else:
            return ''

    @classmethod
    def get_setting_choices(cls, key):
        """
        Return the validator choices available for a particular setting.
        """

        key = str(key).strip().upper()

        if key in cls.GLOBAL_SETTINGS:
            setting = cls.GLOBAL_SETTINGS[key]
            choices = setting.get('choices', None)
        else:
            choices = None

        """
        TODO:
        if type(choices) is function:
            # Evaluate the function (we expect it will return a list of tuples...)
            return choices()
        """

        return choices

    @classmethod
    def get_filters(cls, key, **kwargs):
        return {'key__iexact': key}

    @classmethod
    def get_setting_object(cls, key, **kwargs):
        """
        Return an InvenTreeSetting object matching the given key.

        - Key is case-insensitive
        - Returns None if no match is made
        """

        key = str(key).strip().upper()

        try:
            setting = cls.objects.filter(**cls.get_filters(key, **kwargs)).first()
        except (ValueError, cls.DoesNotExist):
            setting = None
        except (IntegrityError, OperationalError):
            setting = None

        # Setting does not exist! (Try to create it)
        if not setting:

            setting = cls(key=key, value=cls.get_setting_default(key), **kwargs)

            try:
                # Wrap this statement in "atomic", so it can be rolled back if it fails
                with transaction.atomic():
                    setting.save()
            except (IntegrityError, OperationalError):
                # It might be the case that the database isn't created yet
                pass

        return setting

    @classmethod
    def get_setting_pk(cls, key):
        """
        Return the primary-key value for a given setting.

        If the setting does not exist, return None
        """

        setting = cls.get_setting_object(cls)

        if setting:
            return setting.pk
        else:
            return None

    @classmethod
    def get_setting(cls, key, backup_value=None):
        """
        Get the value of a particular setting.
        If it does not exist, return the backup value (default = None)
        """

        # If no backup value is specified, atttempt to retrieve a "default" value
        if backup_value is None:
            backup_value = cls.get_setting_default(key)

        setting = cls.get_setting_object(key)

        if setting:
            value = setting.value

            # If the particular setting is defined as a boolean, cast the value to a boolean
            if setting.is_bool():
                value = InvenTree.helpers.str2bool(value)

            if setting.is_int():
                try:
                    value = int(value)
                except (ValueError, TypeError):
                    value = backup_value

        else:
            value = backup_value

        return value

    @classmethod
    def set_setting(cls, key, value, change_user, create=True, **kwargs):
        """
        Set the value of a particular setting.
        If it does not exist, option to create it.

        Args:
            key: settings key
            value: New value
            change_user: User object (must be staff member to update a core setting)
            create: If True, create a new setting if the specified key does not exist.
        """

        if change_user is not None and not change_user.is_staff:
            return

        try:
            setting = cls.objects.get(**cls.get_filters(key, **kwargs))
        except cls.DoesNotExist:

            if create:
                setting = cls(key=key, **kwargs)
            else:
                return

        # Enforce standard boolean representation
        if setting.is_bool():
            value = InvenTree.helpers.str2bool(value)

        setting.value = str(value)
        setting.save()

    key = models.CharField(max_length=50, blank=False, unique=False, help_text=_('Settings key (must be unique - case insensitive'))

    value = models.CharField(max_length=200, blank=True, unique=False, help_text=_('Settings value'))

    @property
    def name(self):
        return self.__class__.get_setting_name(self.key)

    @property
    def default_value(self):
        return self.__class__.get_setting_default(self.key)

    @property
    def description(self):
        return self.__class__.get_setting_description(self.key)

    @property
    def units(self):
        return self.__class__.get_setting_units(self.key)

    def clean(self):
        """
        If a validator (or multiple validators) are defined for a particular setting key,
        run them against the 'value' field.
        """

        super().clean()

        validator = self.__class__.get_setting_validator(self.key)

        if self.is_bool():
            self.value = InvenTree.helpers.str2bool(self.value)

        if self.is_int():
            try:
                self.value = int(self.value)
            except (ValueError):
                raise ValidationError(_('Must be an integer value'))

        if validator is not None:
            self.run_validator(validator)

    def run_validator(self, validator):
        """
        Run a validator against the 'value' field for this InvenTreeSetting object.
        """

        if validator is None:
            return

        value = self.value

        # Boolean validator
        if self.is_bool():
            # Value must "look like" a boolean value
            if InvenTree.helpers.is_bool(value):
                # Coerce into either "True" or "False"
                value = InvenTree.helpers.str2bool(value)
            else:
                raise ValidationError({
                    'value': _('Value must be a boolean value')
                })

        # Integer validator
        if self.is_int():

            try:
                # Coerce into an integer value
                value = int(value)
            except (ValueError, TypeError):
                raise ValidationError({
                    'value': _('Value must be an integer value'),
                })

        # If a list of validators is supplied, iterate through each one
        if type(validator) in [list, tuple]:
            for v in validator:
                self.run_validator(v)

        if callable(validator):
            # We can accept function validators with a single argument
            validator(self.value)

    def validate_unique(self, exclude=None, **kwargs):
        """ Ensure that the key:value pair is unique.
        In addition to the base validators, this ensures that the 'key'
        is unique, using a case-insensitive comparison.
        """

        super().validate_unique(exclude)

        try:
            setting = self.__class__.objects.exclude(id=self.id).filter(**self.get_filters(self.key, **kwargs))
            if setting.exists():
                raise ValidationError({'key': _('Key string must be unique')})
        except self.DoesNotExist:
            pass

    def choices(self):
        """
        Return the available choices for this setting (or None if no choices are defined)
        """

        return self.__class__.get_setting_choices(self.key)

    def is_bool(self):
        """
        Check if this setting is required to be a boolean value
        """

        validator = self.__class__.get_setting_validator(self.key)

        if validator == bool:
            return True

        if type(validator) in [list, tuple]:
            for v in validator:
                if v == bool:
                    return True

    def as_bool(self):
        """
        Return the value of this setting converted to a boolean value.

        Warning: Only use on values where is_bool evaluates to true!
        """

        return InvenTree.helpers.str2bool(self.value)

    def is_int(self):
        """
        Check if the setting is required to be an integer value:
        """

        validator = self.__class__.get_setting_validator(self.key)

        if validator == int:
            return True

        if type(validator) in [list, tuple]:
            for v in validator:
                if v == int:
                    return True

        return False

    def as_int(self):
        """
        Return the value of this setting converted to a boolean value.

        If an error occurs, return the default value
        """

        try:
            value = int(self.value)
        except (ValueError, TypeError):
            value = self.default_value()

        return value


class InvenTreeSetting(BaseInvenTreeSetting):
    """
    An InvenTreeSetting object is a key:value pair used for storing
    single values (e.g. one-off settings values).

    The class provides a way of retrieving the value for a particular key,
    even if that key does not exist.
    """

    """
    Dict of all global settings values:

    The key of each item is the name of the value as it appears in the database.

    Each global setting has the following parameters:

    - name: Translatable string name of the setting (required)
    - description: Translatable string description of the setting (required)
    - default: Default value (optional)
    - units: Units of the particular setting (optional)
    - validator: Validation function for the setting (optional)

    The keys must be upper-case
    """

    GLOBAL_SETTINGS = {

        'INVENTREE_INSTANCE': {
            'name': _('InvenTree Instance Name'),
            'default': 'InvenTree server',
            'description': _('String descriptor for the server instance'),
        },

        'INVENTREE_INSTANCE_TITLE': {
            'name': _('Use instance name'),
            'description': _('Use the instance name in the title-bar'),
            'validator': bool,
            'default': False,
        },

        'INVENTREE_COMPANY_NAME': {
            'name': _('Company name'),
            'description': _('Internal company name'),
            'default': 'My company name',
        },

        'INVENTREE_BASE_URL': {
            'name': _('Base URL'),
            'description': _('Base URL for server instance'),
            'validator': URLValidator(),
            'default': '',
        },

        'INVENTREE_DEFAULT_CURRENCY': {
            'name': _('Default Currency'),
            'description': _('Default currency'),
            'default': 'USD',
            'choices': CURRENCY_CHOICES,
        },

        'INVENTREE_DOWNLOAD_FROM_URL': {
            'name': _('Download from URL'),
            'description': _('Allow download of remote images and files from external URL'),
            'validator': bool,
            'default': False,
        },

        'BARCODE_ENABLE': {
            'name': _('Barcode Support'),
            'description': _('Enable barcode scanner support'),
            'default': True,
            'validator': bool,
        },

        'PART_IPN_REGEX': {
            'name': _('IPN Regex'),
            'description': _('Regular expression pattern for matching Part IPN')
        },

        'PART_ALLOW_DUPLICATE_IPN': {
            'name': _('Allow Duplicate IPN'),
            'description': _('Allow multiple parts to share the same IPN'),
            'default': True,
            'validator': bool,
        },

        'PART_ALLOW_EDIT_IPN': {
            'name': _('Allow Editing IPN'),
            'description': _('Allow changing the IPN value while editing a part'),
            'default': True,
            'validator': bool,
        },

        'PART_COPY_BOM': {
            'name': _('Copy Part BOM Data'),
            'description': _('Copy BOM data by default when duplicating a part'),
            'default': True,
            'validator': bool,
        },

        'PART_COPY_PARAMETERS': {
            'name': _('Copy Part Parameter Data'),
            'description': _('Copy parameter data by default when duplicating a part'),
            'default': True,
            'validator': bool,
        },

        'PART_COPY_TESTS': {
            'name': _('Copy Part Test Data'),
            'description': _('Copy test data by default when duplicating a part'),
            'default': True,
            'validator': bool
        },

        'PART_CATEGORY_PARAMETERS': {
            'name': _('Copy Category Parameter Templates'),
            'description': _('Copy category parameter templates when creating a part'),
            'default': True,
            'validator': bool
        },

        'PART_RECENT_COUNT': {
            'name': _('Recent Part Count'),
            'description': _('Number of recent parts to display on index page'),
            'default': 10,
            'validator': [int, MinValueValidator(1)]
        },

        'PART_TEMPLATE': {
            'name': _('Template'),
            'description': _('Parts are templates by default'),
            'default': False,
            'validator': bool,
        },

        'PART_ASSEMBLY': {
            'name': _('Assembly'),
            'description': _('Parts can be assembled from other components by default'),
            'default': False,
            'validator': bool,
        },

        'PART_COMPONENT': {
            'name': _('Component'),
            'description': _('Parts can be used as sub-components by default'),
            'default': True,
            'validator': bool,
        },

        'PART_PURCHASEABLE': {
            'name': _('Purchaseable'),
            'description': _('Parts are purchaseable by default'),
            'default': False,
            'validator': bool,
        },

        'PART_SALABLE': {
            'name': _('Salable'),
            'description': _('Parts are salable by default'),
            'default': False,
            'validator': bool,
        },

        'PART_TRACKABLE': {
            'name': _('Trackable'),
            'description': _('Parts are trackable by default'),
            'default': False,
            'validator': bool,
        },

        'PART_VIRTUAL': {
            'name': _('Virtual'),
            'description': _('Parts are virtual by default'),
            'default': False,
            'validator': bool,
        },

        'PART_SHOW_QUANTITY_IN_FORMS': {
            'name': _('Show Quantity in Forms'),
            'description': _('Display available part quantity in some forms'),
            'default': True,
            'validator': bool,
        },

        'PART_SHOW_IMPORT': {
            'name': _('Show Import in Views'),
            'description': _('Display the import wizard in some part views'),
            'default': False,
            'validator': bool,
        },

        'PART_SHOW_PRICE_IN_FORMS': {
            'name': _('Show Price in Forms'),
            'description': _('Display part price in some forms'),
            'default': True,
            'validator': bool,
        },

        'PART_SHOW_RELATED': {
            'name': _('Show related parts'),
            'description': _('Display related parts for a part'),
            'default': True,
            'validator': bool,
        },

        'PART_CREATE_INITIAL': {
            'name': _('Create initial stock'),
            'description': _('Create initial stock on part creation'),
            'default': False,
            'validator': bool,
        },

        'PART_INTERNAL_PRICE': {
            'name': _('Internal Prices'),
            'description': _('Enable internal prices for parts'),
            'default': False,
            'validator': bool
        },

        'PART_BOM_USE_INTERNAL_PRICE': {
            'name': _('Internal Price as BOM-Price'),
            'description': _('Use the internal price (if set) in BOM-price calculations'),
            'default': False,
            'validator': bool
        },

        'REPORT_DEBUG_MODE': {
            'name': _('Debug Mode'),
            'description': _('Generate reports in debug mode (HTML output)'),
            'default': False,
            'validator': bool,
        },

        'REPORT_DEFAULT_PAGE_SIZE': {
            'name': _('Page Size'),
            'description': _('Default page size for PDF reports'),
            'default': 'A4',
            'choices': [
                ('A4', 'A4'),
                ('Legal', 'Legal'),
                ('Letter', 'Letter')
            ],
        },

        'REPORT_ENABLE_TEST_REPORT': {
            'name': _('Test Reports'),
            'description': _('Enable generation of test reports'),
            'default': True,
            'validator': bool,
        },

        'STOCK_ENABLE_EXPIRY': {
            'name': _('Stock Expiry'),
            'description': _('Enable stock expiry functionality'),
            'default': False,
            'validator': bool,
        },

        'STOCK_ALLOW_EXPIRED_SALE': {
            'name': _('Sell Expired Stock'),
            'description': _('Allow sale of expired stock'),
            'default': False,
            'validator': bool,
        },

        'STOCK_STALE_DAYS': {
            'name': _('Stock Stale Time'),
            'description': _('Number of days stock items are considered stale before expiring'),
            'default': 0,
            'units': _('days'),
            'validator': [int],
        },

        'STOCK_ALLOW_EXPIRED_BUILD': {
            'name': _('Build Expired Stock'),
            'description': _('Allow building with expired stock'),
            'default': False,
            'validator': bool,
        },

        'STOCK_OWNERSHIP_CONTROL': {
            'name': _('Stock Ownership Control'),
            'description': _('Enable ownership control over stock locations and items'),
            'default': False,
            'validator': bool,
        },

        'STOCK_GROUP_BY_PART': {
            'name': _('Group by Part'),
            'description': _('Group stock items by part reference in table views'),
            'default': True,
            'validator': bool,
        },

        'STOCK_RECENT_COUNT': {
            'name': _('Recent Stock Count'),
            'description': _('Number of recent stock items to display on index page'),
            'default': 10,
            'validator': [int, MinValueValidator(1)]
        },

        'BUILDORDER_REFERENCE_PREFIX': {
            'name': _('Build Order Reference Prefix'),
            'description': _('Prefix value for build order reference'),
            'default': 'BO',
        },

        'BUILDORDER_REFERENCE_REGEX': {
            'name': _('Build Order Reference Regex'),
            'description': _('Regular expression pattern for matching build order reference')
        },

        'SALESORDER_REFERENCE_PREFIX': {
            'name': _('Sales Order Reference Prefix'),
            'description': _('Prefix value for sales order reference'),
            'default': 'SO',
        },

        'PURCHASEORDER_REFERENCE_PREFIX': {
            'name': _('Purchase Order Reference Prefix'),
            'description': _('Prefix value for purchase order reference'),
            'default': 'PO',
        },
    }

    class Meta:
        verbose_name = "InvenTree Setting"
        verbose_name_plural = "InvenTree Settings"

    key = models.CharField(
        max_length=50,
        blank=False,
        unique=True,
        help_text=_('Settings key (must be unique - case insensitive'),
    )


class InvenTreeUserSetting(BaseInvenTreeSetting):
    """
    An InvenTreeSetting object with a usercontext
    """

    GLOBAL_SETTINGS = {
        'HOMEPAGE_PART_STARRED': {
            'name': _('Show starred parts'),
            'description': _('Show starred parts on the homepage'),
            'default': True,
            'validator': bool,
        },
    }

    class Meta:
        verbose_name = "InvenTree User Setting"
        verbose_name_plural = "InvenTree User Settings"
        constraints = [
            models.UniqueConstraint(fields=['key', 'user'], name='unique key and user')
        ]

    key = models.CharField(
        max_length=50,
        blank=False,
        unique=False,
        help_text=_('Settings key (must be unique - case insensitive'),
    )

    user = models.ForeignKey(
        User,
        on_delete=models.CASCADE,
        blank=True, null=True,
        verbose_name=_('User'),
        help_text=_('User'),
    )

    @classmethod
    def get_setting_object(cls, key, user):
        return super().get_setting_object(key, user=user)

    def validate_unique(self, exclude=None):
        return super().validate_unique(exclude=exclude, user=self.user)

    @classmethod
    def get_filters(cls, key, **kwargs):
        return {'key__iexact': key, 'user__id__iexact': kwargs['user'].id}


class PriceBreak(models.Model):
    """
    Represents a PriceBreak model
    """

    class Meta:
        abstract = True

    quantity = InvenTree.fields.RoundingDecimalField(
        max_digits=15,
        decimal_places=5,
        default=1,
        validators=[MinValueValidator(1)],
        verbose_name=_('Quantity'),
        help_text=_('Price break quantity'),
    )

    price = InvenTree.fields.InvenTreeModelMoneyField(
        max_digits=19,
        decimal_places=4,
        null=True,
        verbose_name=_('Price'),
        help_text=_('Unit price at specified quantity'),
    )

    def convert_to(self, currency_code):
        """
        Convert the unit-price at this price break to the specified currency code.

        Args:
            currency_code - The currency code to convert to (e.g "USD" or "AUD")
        """

        try:
            converted = convert_money(self.price, currency_code)
        except MissingRate:
            print(f"WARNING: No currency conversion rate available for {self.price_currency} -> {currency_code}")
            return self.price.amount

        return converted.amount


def get_price(instance, quantity, moq=True, multiples=True, currency=None, break_name: str = 'price_breaks'):
    """ Calculate the price based on quantity price breaks.

    - Don't forget to add in flat-fee cost (base_cost field)
    - If MOQ (minimum order quantity) is required, bump quantity
    - If order multiples are to be observed, then we need to calculate based on that, too
    """
    from common.settings import currency_code_default

    if hasattr(instance, break_name):
        price_breaks = getattr(instance, break_name).all()
    else:
        price_breaks = []

    # No price break information available?
    if len(price_breaks) == 0:
        return None

    # Check if quantity is fraction and disable multiples
    multiples = (quantity % 1 == 0)

    # Order multiples
    if multiples:
        quantity = int(math.ceil(quantity / instance.multiple) * instance.multiple)

    pb_found = False
    pb_quantity = -1
    pb_cost = 0.0

    if currency is None:
        # Default currency selection
        currency = currency_code_default()

    pb_min = None
    for pb in price_breaks:
        # Store smallest price break
        if not pb_min:
            pb_min = pb

        # Ignore this pricebreak (quantity is too high)
        if pb.quantity > quantity:
            continue

        pb_found = True

        # If this price-break quantity is the largest so far, use it!
        if pb.quantity > pb_quantity:
            pb_quantity = pb.quantity

            # Convert everything to the selected currency
            pb_cost = pb.convert_to(currency)

    # Use smallest price break
    if not pb_found and pb_min:
        # Update price break information
        pb_quantity = pb_min.quantity
        pb_cost = pb_min.convert_to(currency)
        # Trigger cost calculation using smallest price break
        pb_found = True

    # Convert quantity to decimal.Decimal format
    quantity = decimal.Decimal(f'{quantity}')

    if pb_found:
        cost = pb_cost * quantity
        return InvenTree.helpers.normalize(cost + instance.base_cost)
    else:
        return None


class ColorTheme(models.Model):
    """ Color Theme Setting """

    default_color_theme = ('', _('Default'))

    name = models.CharField(max_length=20,
                            default='',
                            blank=True)

    user = models.CharField(max_length=150,
                            unique=True)

    @classmethod
    def get_color_themes_choices(cls):
        """ Get all color themes from static folder """

        # Get files list from css/color-themes/ folder
        files_list = []
        for file in os.listdir(settings.STATIC_COLOR_THEMES_DIR):
            files_list.append(os.path.splitext(file))

        # Get color themes choices (CSS sheets)
        choices = [(file_name.lower(), _(file_name.replace('-', ' ').title()))
                   for file_name, file_ext in files_list
                   if file_ext == '.css' and file_name.lower() != 'default']

        # Add default option as empty option
        choices.insert(0, cls.default_color_theme)

        return choices

    @classmethod
    def is_valid_choice(cls, user_color_theme):
        """ Check if color theme is valid choice """
        try:
            user_color_theme_name = user_color_theme.name
        except AttributeError:
            return False

        for color_theme in cls.get_color_themes_choices():
            if user_color_theme_name == color_theme[0]:
                return True

        return False<|MERGE_RESOLUTION|>--- conflicted
+++ resolved
@@ -32,331 +32,6 @@
     An base InvenTreeSetting object is a key:value pair used for storing
     single values (e.g. one-off settings values).
     """
-<<<<<<< HEAD
-=======
-    An InvenTreeSetting object is a key:value pair used for storing
-    single values (e.g. one-off settings values).
-
-    The class provides a way of retrieving the value for a particular key,
-    even if that key does not exist.
-    """
-
-    """
-    Dict of all global settings values:
-
-    The key of each item is the name of the value as it appears in the database.
-
-    Each global setting has the following parameters:
-
-    - name: Translatable string name of the setting (required)
-    - description: Translatable string description of the setting (required)
-    - default: Default value (optional)
-    - units: Units of the particular setting (optional)
-    - validator: Validation function for the setting (optional)
-
-    The keys must be upper-case
-    """
-
-    GLOBAL_SETTINGS = {
-
-        'INVENTREE_INSTANCE': {
-            'name': _('InvenTree Instance Name'),
-            'default': 'InvenTree server',
-            'description': _('String descriptor for the server instance'),
-        },
-
-        'INVENTREE_INSTANCE_TITLE': {
-            'name': _('Use instance name'),
-            'description': _('Use the instance name in the title-bar'),
-            'validator': bool,
-            'default': False,
-        },
-
-        'INVENTREE_COMPANY_NAME': {
-            'name': _('Company name'),
-            'description': _('Internal company name'),
-            'default': 'My company name',
-        },
-
-        'INVENTREE_BASE_URL': {
-            'name': _('Base URL'),
-            'description': _('Base URL for server instance'),
-            'validator': URLValidator(),
-            'default': '',
-        },
-
-        'INVENTREE_DEFAULT_CURRENCY': {
-            'name': _('Default Currency'),
-            'description': _('Default currency'),
-            'default': 'USD',
-            'choices': CURRENCY_CHOICES,
-        },
-
-        'INVENTREE_DOWNLOAD_FROM_URL': {
-            'name': _('Download from URL'),
-            'description': _('Allow download of remote images and files from external URL'),
-            'validator': bool,
-            'default': False,
-        },
-
-        'BARCODE_ENABLE': {
-            'name': _('Barcode Support'),
-            'description': _('Enable barcode scanner support'),
-            'default': True,
-            'validator': bool,
-        },
-
-        'PART_IPN_REGEX': {
-            'name': _('IPN Regex'),
-            'description': _('Regular expression pattern for matching Part IPN')
-        },
-
-        'PART_ALLOW_DUPLICATE_IPN': {
-            'name': _('Allow Duplicate IPN'),
-            'description': _('Allow multiple parts to share the same IPN'),
-            'default': True,
-            'validator': bool,
-        },
-
-        'PART_ALLOW_EDIT_IPN': {
-            'name': _('Allow Editing IPN'),
-            'description': _('Allow changing the IPN value while editing a part'),
-            'default': True,
-            'validator': bool,
-        },
-
-        'PART_COPY_BOM': {
-            'name': _('Copy Part BOM Data'),
-            'description': _('Copy BOM data by default when duplicating a part'),
-            'default': True,
-            'validator': bool,
-        },
-
-        'PART_COPY_PARAMETERS': {
-            'name': _('Copy Part Parameter Data'),
-            'description': _('Copy parameter data by default when duplicating a part'),
-            'default': True,
-            'validator': bool,
-        },
-
-        'PART_COPY_TESTS': {
-            'name': _('Copy Part Test Data'),
-            'description': _('Copy test data by default when duplicating a part'),
-            'default': True,
-            'validator': bool
-        },
-
-        'PART_CATEGORY_PARAMETERS': {
-            'name': _('Copy Category Parameter Templates'),
-            'description': _('Copy category parameter templates when creating a part'),
-            'default': True,
-            'validator': bool
-        },
-
-        'PART_RECENT_COUNT': {
-            'name': _('Recent Part Count'),
-            'description': _('Number of recent parts to display on index page'),
-            'default': 10,
-            'validator': [int, MinValueValidator(1)]
-        },
-
-        'PART_TEMPLATE': {
-            'name': _('Template'),
-            'description': _('Parts are templates by default'),
-            'default': False,
-            'validator': bool,
-        },
-
-        'PART_ASSEMBLY': {
-            'name': _('Assembly'),
-            'description': _('Parts can be assembled from other components by default'),
-            'default': False,
-            'validator': bool,
-        },
-
-        'PART_COMPONENT': {
-            'name': _('Component'),
-            'description': _('Parts can be used as sub-components by default'),
-            'default': True,
-            'validator': bool,
-        },
-
-        'PART_PURCHASEABLE': {
-            'name': _('Purchaseable'),
-            'description': _('Parts are purchaseable by default'),
-            'default': False,
-            'validator': bool,
-        },
-
-        'PART_SALABLE': {
-            'name': _('Salable'),
-            'description': _('Parts are salable by default'),
-            'default': False,
-            'validator': bool,
-        },
-
-        'PART_TRACKABLE': {
-            'name': _('Trackable'),
-            'description': _('Parts are trackable by default'),
-            'default': False,
-            'validator': bool,
-        },
-
-        'PART_VIRTUAL': {
-            'name': _('Virtual'),
-            'description': _('Parts are virtual by default'),
-            'default': False,
-            'validator': bool,
-        },
-
-        'PART_SHOW_QUANTITY_IN_FORMS': {
-            'name': _('Show Quantity in Forms'),
-            'description': _('Display available part quantity in some forms'),
-            'default': True,
-            'validator': bool,
-        },
-
-        'PART_SHOW_IMPORT': {
-            'name': _('Show Import in Views'),
-            'description': _('Display the import wizard in some part views'),
-            'default': False,
-            'validator': bool,
-        },
-
-        'PART_SHOW_PRICE_IN_FORMS': {
-            'name': _('Show Price in Forms'),
-            'description': _('Display part price in some forms'),
-            'default': True,
-            'validator': bool,
-        },
-
-        'PART_SHOW_RELATED': {
-            'name': _('Show related parts'),
-            'description': _('Display related parts for a part'),
-            'default': True,
-            'validator': bool,
-        },
-
-        'PART_CREATE_INITIAL': {
-            'name': _('Create initial stock'),
-            'description': _('Create initial stock on part creation'),
-            'default': False,
-            'validator': bool,
-        },
-
-        'PART_INTERNAL_PRICE': {
-            'name': _('Internal Prices'),
-            'description': _('Enable internal prices for parts'),
-            'default': False,
-            'validator': bool
-        },
-
-        'PART_BOM_USE_INTERNAL_PRICE': {
-            'name': _('Internal Price as BOM-Price'),
-            'description': _('Use the internal price (if set) in BOM-price calculations'),
-            'default': False,
-            'validator': bool
-        },
-
-        'REPORT_DEBUG_MODE': {
-            'name': _('Debug Mode'),
-            'description': _('Generate reports in debug mode (HTML output)'),
-            'default': False,
-            'validator': bool,
-        },
-
-        'REPORT_DEFAULT_PAGE_SIZE': {
-            'name': _('Page Size'),
-            'description': _('Default page size for PDF reports'),
-            'default': 'A4',
-            'choices': [
-                ('A4', 'A4'),
-                ('Legal', 'Legal'),
-                ('Letter', 'Letter')
-            ],
-        },
-
-        'REPORT_ENABLE_TEST_REPORT': {
-            'name': _('Test Reports'),
-            'description': _('Enable generation of test reports'),
-            'default': True,
-            'validator': bool,
-        },
-
-        'SEARCH_PREVIEW_RESULTS': {
-            'name': _('Search Preview Results'),
-            'description': _('Number of results to show in search preview window'),
-            'default': 10,
-            'validator': [int, MinValueValidator(1)]
-        },
-
-        'STOCK_ENABLE_EXPIRY': {
-            'name': _('Stock Expiry'),
-            'description': _('Enable stock expiry functionality'),
-            'default': False,
-            'validator': bool,
-        },
-
-        'STOCK_ALLOW_EXPIRED_SALE': {
-            'name': _('Sell Expired Stock'),
-            'description': _('Allow sale of expired stock'),
-            'default': False,
-            'validator': bool,
-        },
-
-        'STOCK_STALE_DAYS': {
-            'name': _('Stock Stale Time'),
-            'description': _('Number of days stock items are considered stale before expiring'),
-            'default': 0,
-            'units': _('days'),
-            'validator': [int],
-        },
-
-        'STOCK_ALLOW_EXPIRED_BUILD': {
-            'name': _('Build Expired Stock'),
-            'description': _('Allow building with expired stock'),
-            'default': False,
-            'validator': bool,
-        },
-
-        'STOCK_OWNERSHIP_CONTROL': {
-            'name': _('Stock Ownership Control'),
-            'description': _('Enable ownership control over stock locations and items'),
-            'default': False,
-            'validator': bool,
-        },
-
-        'STOCK_GROUP_BY_PART': {
-            'name': _('Group by Part'),
-            'description': _('Group stock items by part reference in table views'),
-            'default': True,
-            'validator': bool,
-        },
-
-        'STOCK_RECENT_COUNT': {
-            'name': _('Recent Stock Count'),
-            'description': _('Number of recent stock items to display on index page'),
-            'default': 10,
-            'validator': [int, MinValueValidator(1)]
-        },
-
-        'BUILDORDER_REFERENCE_PREFIX': {
-            'name': _('Build Order Reference Prefix'),
-            'description': _('Prefix value for build order reference'),
-            'default': 'BO',
-        },
-
-        'BUILDORDER_REFERENCE_REGEX': {
-            'name': _('Build Order Reference Regex'),
-            'description': _('Regular expression pattern for matching build order reference')
-        },
-
-        'SALESORDER_REFERENCE_PREFIX': {
-            'name': _('Sales Order Reference Prefix'),
-            'description': _('Prefix value for sales order reference'),
-            'default': 'SO',
-        },
->>>>>>> 2bf7b616
 
     GLOBAL_SETTINGS = {}
 
@@ -993,6 +668,13 @@
             'validator': bool,
         },
 
+        'SEARCH_PREVIEW_RESULTS': {
+            'name': _('Search Preview Results'),
+            'description': _('Number of results to show in search preview window'),
+            'default': 10,
+            'validator': [int, MinValueValidator(1)]
+        },
+
         'STOCK_ENABLE_EXPIRY': {
             'name': _('Stock Expiry'),
             'description': _('Enable stock expiry functionality'),
