--- conflicted
+++ resolved
@@ -9,16 +9,13 @@
 import os
 import decimal
 import math
-<<<<<<< HEAD
 import uuid
 import hmac
 import json
 import hashlib
 import base64
 from secrets import compare_digest
-=======
 from datetime import datetime, timedelta
->>>>>>> ceba5b73
 
 from django.db import models, transaction
 from django.contrib.auth.models import User, Group
@@ -1279,7 +1276,6 @@
         return False
 
 
-<<<<<<< HEAD
 class VerificationMethod:
     NONE = 0
     TOKEN = 1
@@ -1456,7 +1452,8 @@
         verbose_name=_('Worked on'),
         help_text=_('Was the work on this message finished?'),
     )
-=======
+
+
 class NotificationEntry(models.Model):
     """
     A NotificationEntry records the last time a particular notifaction was sent out.
@@ -1514,5 +1511,4 @@
             uid=uid
         )
 
-        entry.save()
->>>>>>> ceba5b73
+        entry.save()