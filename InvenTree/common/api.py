"""
Provides a JSON API for common components.
"""

# -*- coding: utf-8 -*-
from __future__ import unicode_literals

import json

from django.http.response import HttpResponse
from django.utils.decorators import method_decorator
from django.urls import path
from django.views.decorators.csrf import csrf_exempt
from django.conf.urls import url, include

from rest_framework.views import APIView
from rest_framework.exceptions import NotAcceptable, NotFound
from django_filters.rest_framework import DjangoFilterBackend
from rest_framework import filters, generics, permissions
<<<<<<< HEAD
from rest_framework import serializers
=======
from django_q.tasks import async_task
>>>>>>> 2255619b

import common.models
import common.serializers
from InvenTree.helpers import inheritors


class CsrfExemptMixin(object):
    """
    Exempts the view from CSRF requirements.
    """

    @method_decorator(csrf_exempt)
    def dispatch(self, *args, **kwargs):
        return super(CsrfExemptMixin, self).dispatch(*args, **kwargs)


class WebhookView(CsrfExemptMixin, APIView):
    """
    Endpoint for receiving webhooks.
    """
    authentication_classes = []
    permission_classes = []
    model_class = common.models.WebhookEndpoint
    run_async = False

    def post(self, request, endpoint, *args, **kwargs):
        # get webhook definition
        self._get_webhook(endpoint, request, *args, **kwargs)

        # check headers
        headers = request.headers
        try:
            payload = json.loads(request.body)
        except json.decoder.JSONDecodeError as error:
            raise NotAcceptable(error.msg)

        # validate
        self.webhook.validate_token(payload, headers, request)
        # process data
        message = self.webhook.save_data(payload, headers, request)
        if self.run_async:
            async_task(self._process_payload, message.id)
        else:
            self._process_result(
                self.webhook.process_payload(message, payload, headers),
                message,
            )

        # return results
        data = self.webhook.get_return(payload, headers, request)
        return HttpResponse(data)

    def _process_payload(self, message_id):
        message = common.models.WebhookMessage.objects.get(message_id=message_id)
        self._process_result(
            self.webhook.process_payload(message, message.body, message.header),
            message,
        )

    def _process_result(self, result, message):
        if result:
            message.worked_on = result
            message.save()
        else:
            message.delete()

    def _escalate_object(self, obj):
        classes = inheritors(obj.__class__)
        for cls in classes:
            mdl_name = cls._meta.model_name
            if hasattr(obj, mdl_name):
                return getattr(obj, mdl_name)
        return obj

    def _get_webhook(self, endpoint, request, *args, **kwargs):
        try:
            webhook = self.model_class.objects.get(endpoint_id=endpoint)
            self.webhook = self._escalate_object(webhook)
            self.webhook.init(request, *args, **kwargs)
            return self.webhook.process_webhook()
        except self.model_class.DoesNotExist:
            raise NotFound()


class SettingsList(generics.ListAPIView):

    filter_backends = [
        DjangoFilterBackend,
        filters.SearchFilter,
        filters.OrderingFilter,
    ]

    ordering_fields = [
        'pk',
        'key',
        'name',
    ]

    search_fields = [
        'key',
    ]


class GlobalSettingsList(SettingsList):
    """
    API endpoint for accessing a list of global settings objects
    """

    queryset = common.models.InvenTreeSetting.objects.all()
    serializer_class = common.serializers.GlobalSettingsSerializer


class GlobalSettingsPermissions(permissions.BasePermission):
    """
    Special permission class to determine if the user is "staff"
    """

    def has_permission(self, request, view):
        """
        Check that the requesting user is 'admin'
        """

        try:
            user = request.user

            return user.is_staff
        except AttributeError:
            return False


class GlobalSettingsDetail(generics.RetrieveUpdateAPIView):
    """
    Detail view for an individual "global setting" object.

    - User must have 'staff' status to view / edit
    """

    queryset = common.models.InvenTreeSetting.objects.all()
    serializer_class = common.serializers.GlobalSettingsSerializer

    permission_classes = [
        GlobalSettingsPermissions,
    ]


class UserSettingsList(SettingsList):
    """
    API endpoint for accessing a list of user settings objects
    """

    queryset = common.models.InvenTreeUserSetting.objects.all()
    serializer_class = common.serializers.UserSettingsSerializer

    def filter_queryset(self, queryset):
        """
        Only list settings which apply to the current user
        """

        try:
            user = self.request.user
        except AttributeError:
            return common.models.InvenTreeUserSetting.objects.none()

        queryset = super().filter_queryset(queryset)

        queryset = queryset.filter(user=user)

        return queryset


class UserSettingsPermissions(permissions.BasePermission):
    """
    Special permission class to determine if the user can view / edit a particular setting
    """

    def has_object_permission(self, request, view, obj):

        try:
            user = request.user
        except AttributeError:
            return False

        return user == obj.user


class UserSettingsDetail(generics.RetrieveUpdateAPIView):
    """
    Detail view for an individual "user setting" object

    - User can only view / edit settings their own settings objects
    """

    queryset = common.models.InvenTreeUserSetting.objects.all()
    serializer_class = common.serializers.UserSettingsSerializer

    permission_classes = [
        UserSettingsPermissions,
    ]


<<<<<<< HEAD
class NotificationList(generics.ListAPIView):
    queryset = common.models.NotificationMessage.objects.all()
    serializer_class = common.serializers.NotificationMessageSerializer

    filter_backends = [
        DjangoFilterBackend,
        filters.SearchFilter,
        filters.OrderingFilter,
    ]

    ordering_fields = [
        'category',
        'name',
        'read',
    ]

    search_fields = [
        'name',
        'message',
    ]

    filter_fields = [
        'category',
        'read',
    ]
=======
common_api_urls = [
    path('webhook/<slug:endpoint>/', WebhookView.as_view(), name='api-webhook'),
>>>>>>> 2255619b

    def filter_queryset(self, queryset):
        """
        Only list notifications which apply to the current user
        """

        try:
            user = self.request.user
        except AttributeError:
            return common.models.NotificationMessage.objects.none()

        queryset = super().filter_queryset(queryset)
        queryset = queryset.filter(user=user)
        return queryset


class NotificationDetail(generics.RetrieveUpdateDestroyAPIView):
    """
    Detail view for an individual notification object

    - User can only view / delete their own notification objects
    """

    queryset = common.models.NotificationMessage.objects.all()
    serializer_class = common.serializers.NotificationMessageSerializer

    permission_classes = [
        UserSettingsPermissions,
    ]


class NotificationReadEdit(generics.CreateAPIView):
    """
    general API endpoint to manipulate read state of a notification
    """

    queryset = common.models.NotificationMessage.objects.all()
    serializer_class = common.serializers.NotificationReadSerializer

    permission_classes = [
        UserSettingsPermissions,
    ]

    def get_serializer_context(self):
        context = super().get_serializer_context()
        if self.request:
            context['instance'] = self.get_object()
        return context

    def perform_create(self, serializer):
        message = self.get_object()
        try:
            message.read = self.target
            message.save()
        except Exception as exc:
            raise serializers.ValidationError(detail=serializers.as_serializer_error(exc))


class NotificationRead(NotificationReadEdit):
    """
    API endpoint to mark a notification as read.
    """
    target = True


class NotificationUnread(NotificationReadEdit):
    """
    API endpoint to mark a notification as unread.
    """
    target = False


settings_api_urls = [
    # User settings
    url(r'^user/', include([
        # User Settings Detail
        url(r'^(?P<pk>\d+)/', UserSettingsDetail.as_view(), name='api-user-setting-detail'),

        # User Settings List
        url(r'^.*$', UserSettingsList.as_view(), name='api-user-setting-list'),
    ])),

    # Global settings
    url(r'^global/', include([
        # Global Settings Detail
        url(r'^(?P<pk>\d+)/', GlobalSettingsDetail.as_view(), name='api-global-setting-detail'),

        # Global Settings List
        url(r'^.*$', GlobalSettingsList.as_view(), name='api-global-setting-list'),
    ])),
<<<<<<< HEAD
]

common_api_urls = [

    # Notifications
    url(r'^notifications/', include([
        # Individual purchase order detail URLs
        url(r'^(?P<pk>\d+)/', include([
            url(r'^read/', NotificationRead.as_view(), name='api-notifications-read'),
            url(r'^unread/', NotificationUnread.as_view(), name='api-notifications-unread'),
            url(r'.*$', NotificationDetail.as_view(), name='api-notifications-detail'),
        ])),

        # Notification messages list
        url(r'^.*$', NotificationList.as_view(), name='api-notifications-list'),
    ])),
=======
>>>>>>> 2255619b

]<|MERGE_RESOLUTION|>--- conflicted
+++ resolved
@@ -17,11 +17,8 @@
 from rest_framework.exceptions import NotAcceptable, NotFound
 from django_filters.rest_framework import DjangoFilterBackend
 from rest_framework import filters, generics, permissions
-<<<<<<< HEAD
 from rest_framework import serializers
-=======
 from django_q.tasks import async_task
->>>>>>> 2255619b
 
 import common.models
 import common.serializers
@@ -222,7 +219,6 @@
     ]
 
 
-<<<<<<< HEAD
 class NotificationList(generics.ListAPIView):
     queryset = common.models.NotificationMessage.objects.all()
     serializer_class = common.serializers.NotificationMessageSerializer
@@ -248,10 +244,6 @@
         'category',
         'read',
     ]
-=======
-common_api_urls = [
-    path('webhook/<slug:endpoint>/', WebhookView.as_view(), name='api-webhook'),
->>>>>>> 2255619b
 
     def filter_queryset(self, queryset):
         """
@@ -277,7 +269,6 @@
 
     queryset = common.models.NotificationMessage.objects.all()
     serializer_class = common.serializers.NotificationMessageSerializer
-
     permission_classes = [
         UserSettingsPermissions,
     ]
@@ -342,10 +333,11 @@
         # Global Settings List
         url(r'^.*$', GlobalSettingsList.as_view(), name='api-global-setting-list'),
     ])),
-<<<<<<< HEAD
 ]
 
 common_api_urls = [
+    # Webhooks
+    path('webhook/<slug:endpoint>/', WebhookView.as_view(), name='api-webhook'),
 
     # Notifications
     url(r'^notifications/', include([
@@ -359,7 +351,5 @@
         # Notification messages list
         url(r'^.*$', NotificationList.as_view(), name='api-notifications-list'),
     ])),
-=======
->>>>>>> 2255619b
 
 ]