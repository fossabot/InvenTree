""" Unit tests for action plugins """

<<<<<<< HEAD
from django.contrib.auth import get_user_model
from django.test import TestCase

=======
from InvenTree.helpers import InvenTreeTestCase
>>>>>>> 624a6ebb
from plugin.builtin.action.simpleactionplugin import SimpleActionPlugin


class SimpleActionPluginTests(InvenTreeTestCase):
    """ Tests for SampleIntegrationPlugin """

    def setUp(self):
        super().setUp()

        self.plugin = SimpleActionPlugin()

    def test_name(self):
        """check plugn names """
        self.assertEqual(self.plugin.plugin_name(), "SimpleActionPlugin")
        self.assertEqual(self.plugin.action_name(), "simple")

    def test_function(self):
        """check if functions work """
        # test functions
        response = self.client.post('/api/action/', data={'action': "simple", 'data': {'foo': "bar", }})
        self.assertEqual(response.status_code, 200)
        self.assertJSONEqual(
            str(response.content, encoding='utf8'),
            {
                "action": 'simple',
                "result": True,
                "info": {
                    "user": self.username,
                    "hello": "world",
                },
            }
        )<|MERGE_RESOLUTION|>--- conflicted
+++ resolved
@@ -1,12 +1,6 @@
 """ Unit tests for action plugins """
 
-<<<<<<< HEAD
-from django.contrib.auth import get_user_model
-from django.test import TestCase
-
-=======
 from InvenTree.helpers import InvenTreeTestCase
->>>>>>> 624a6ebb
 from plugin.builtin.action.simpleactionplugin import SimpleActionPlugin
 
 
