--- conflicted
+++ resolved
@@ -1,11 +1,6 @@
 """ Unit tests for base mixins for plugins """
 
 from django.conf import settings
-<<<<<<< HEAD
-from django.contrib.auth import get_user_model
-from django.contrib.auth.models import Group
-=======
->>>>>>> 624a6ebb
 from django.test import TestCase
 from django.urls import include, re_path, reverse
 
