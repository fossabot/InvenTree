--- conflicted
+++ resolved
@@ -38,7 +38,6 @@
         """
         Filter by orders which are assigned to the current user
         """
-<<<<<<< HEAD
 
         value = str2bool(value)
 
@@ -52,21 +51,6 @@
 
         return queryset
 
-=======
-
-        value = str2bool(value)
-
-        # Work out who "me" is!
-        owners = Owner.get_owners_matching_user(self.request.user)
-
-        if value:
-            queryset = queryset.filter(responsible__in=owners)
-        else:
-            queryset = queryset.exclude(responsible__in=owners)
-
-        return queryset
-
->>>>>>> cb76b13e
     class Meta:
         model = models.PurchaseOrder
         fields = [
@@ -877,7 +861,6 @@
 
     queryset = models.SalesOrder.objects.none()
     serializer_class = serializers.SOShipmentAllocationSerializer
-<<<<<<< HEAD
 
     def get_serializer_context(self):
 
@@ -902,32 +885,6 @@
     queryset = models.SalesOrderAllocation.objects.all()
     serializer_class = serializers.SalesOrderAllocationSerializer
 
-=======
-
-    def get_serializer_context(self):
-
-        ctx = super().get_serializer_context()
-
-        # Pass through the SalesOrder object to the serializer
-        try:
-            ctx['order'] = models.SalesOrder.objects.get(pk=self.kwargs.get('pk', None))
-        except:
-            pass
-
-        ctx['request'] = self.request
-
-        return ctx
-
-
-class SOAllocationDetail(generics.RetrieveUpdateDestroyAPIView):
-    """
-    API endpoint for detali view of a SalesOrderAllocation object
-    """
-
-    queryset = models.SalesOrderAllocation.objects.all()
-    serializer_class = serializers.SalesOrderAllocationSerializer
-
->>>>>>> cb76b13e
 
 class SOAllocationList(generics.ListAPIView):
     """
@@ -1159,15 +1116,6 @@
         url(r'^$', SOLineItemList.as_view(), name='api-so-line-list'),
     ])),
 
-<<<<<<< HEAD
-    # API endpoints for sales order line items
-    url(r'^so-add-line/', include([
-        url(r'^(?P<pk>\d+)/$', SOAdditionalLineItemDetail.as_view(), name='api-so-additional-line-detail'),
-        url(r'^$', SOAdditionalLineItemList.as_view(), name='api-so-additional-line-list'),
-    ])),
-
-=======
->>>>>>> cb76b13e
     # API endpoints for sales order allocations
     url(r'^so-allocation/', include([
         url(r'^(?P<pk>\d+)/$', SOAllocationDetail.as_view(), name='api-so-allocation-detail'),
