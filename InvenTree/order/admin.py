--- conflicted
+++ resolved
@@ -180,21 +180,6 @@
 
     autocomplete_fields = ('order',)
 
-<<<<<<< HEAD
-
-class SalesOrderAdditionalLineItemAdmin(ImportExportModelAdmin):
-
-    resource_class = SOAdditionalLineItemResource
-
-    list_display = (
-        'order',
-        'title',
-        'quantity',
-        'reference'
-    )
-
-=======
->>>>>>> cb76b13e
 
 class SalesOrderAllocationAdmin(ImportExportModelAdmin):
 
