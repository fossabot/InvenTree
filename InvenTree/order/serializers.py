"""
JSON serializers for the Order API
"""

# -*- coding: utf-8 -*-
from __future__ import unicode_literals

from decimal import Decimal

from django.utils.translation import ugettext_lazy as _

from django.core.exceptions import ValidationError as DjangoValidationError
from django.db import models, transaction
from django.db.models import Case, When, Value
from django.db.models import BooleanField, ExpressionWrapper, F, Q

from rest_framework import serializers
from rest_framework.serializers import ValidationError

from sql_util.utils import SubqueryCount

from common.settings import currency_code_mappings
from company.serializers import CompanyBriefSerializer, SupplierPartSerializer

from InvenTree.serializers import InvenTreeAttachmentSerializer
from InvenTree.helpers import normalize, extract_serial_numbers
from InvenTree.serializers import InvenTreeModelSerializer
from InvenTree.serializers import InvenTreeDecimalField
from InvenTree.serializers import InvenTreeMoneySerializer
from InvenTree.serializers import ReferenceIndexingSerializerMixin
from InvenTree.status_codes import StockStatus, PurchaseOrderStatus, SalesOrderStatus

import order.models

from part.serializers import PartBriefSerializer

import stock.models
import stock.serializers

from users.serializers import OwnerSerializer


class POSerializer(ReferenceIndexingSerializerMixin, InvenTreeModelSerializer):
    """ Serializer for a PurchaseOrder object """

    def __init__(self, *args, **kwargs):

        supplier_detail = kwargs.pop('supplier_detail', False)

        super().__init__(*args, **kwargs)

        if supplier_detail is not True:
            self.fields.pop('supplier_detail')

    @staticmethod
    def annotate_queryset(queryset):
        """
        Add extra information to the queryset

        - Number of lines in the PurchaseOrder
        - Overdue status of the PurchaseOrder
        """

        queryset = queryset.annotate(
            line_items=SubqueryCount('lines')
        )

        queryset = queryset.annotate(
            overdue=Case(
                When(
                    order.models.PurchaseOrder.OVERDUE_FILTER, then=Value(True, output_field=BooleanField()),
                ),
                default=Value(False, output_field=BooleanField())
            )
        )

        return queryset

    supplier_detail = CompanyBriefSerializer(source='supplier', many=False, read_only=True)

    line_items = serializers.IntegerField(read_only=True)

    status_text = serializers.CharField(source='get_status_display', read_only=True)

    overdue = serializers.BooleanField(required=False, read_only=True)

    reference = serializers.CharField(required=True)

    responsible_detail = OwnerSerializer(source='responsible', read_only=True, many=False)

    class Meta:
        model = order.models.PurchaseOrder

        fields = [
            'pk',
            'issue_date',
            'complete_date',
            'creation_date',
            'description',
            'line_items',
            'link',
            'overdue',
            'reference',
            'responsible',
            'responsible_detail',
            'supplier',
            'supplier_detail',
            'supplier_reference',
            'status',
            'status_text',
            'target_date',
            'notes',
        ]

        read_only_fields = [
            'status'
            'issue_date',
            'complete_date',
            'creation_date',
        ]


class POLineItemSerializer(InvenTreeModelSerializer):

    @staticmethod
    def annotate_queryset(queryset):
        """
        Add some extra annotations to this queryset:

        - Total price = purchase_price * quantity
        - "Overdue" status (boolean field)
        """

        queryset = queryset.annotate(
            total_price=ExpressionWrapper(
                F('purchase_price') * F('quantity'),
                output_field=models.DecimalField()
            )
        )

        queryset = queryset.annotate(
            overdue=Case(
                When(
                    Q(order__status__in=PurchaseOrderStatus.OPEN) & order.models.OrderLineItem.OVERDUE_FILTER, then=Value(True, output_field=BooleanField())
                ),
                default=Value(False, output_field=BooleanField()),
            )
        )

        return queryset

    def __init__(self, *args, **kwargs):

        part_detail = kwargs.pop('part_detail', False)

        order_detail = kwargs.pop('order_detail', False)

        super().__init__(*args, **kwargs)

        if part_detail is not True:
            self.fields.pop('part_detail')
            self.fields.pop('supplier_part_detail')

        if order_detail is not True:
            self.fields.pop('order_detail')

    quantity = serializers.FloatField(default=1)
    received = serializers.FloatField(default=0)

    overdue = serializers.BooleanField(required=False, read_only=True)

    total_price = serializers.FloatField(read_only=True)

    part_detail = PartBriefSerializer(source='get_base_part', many=False, read_only=True)
    supplier_part_detail = SupplierPartSerializer(source='part', many=False, read_only=True)

    purchase_price = InvenTreeMoneySerializer(
        allow_null=True
    )

    purchase_price_string = serializers.CharField(source='purchase_price', read_only=True)

    destination_detail = stock.serializers.LocationBriefSerializer(source='get_destination', read_only=True)

    purchase_price_currency = serializers.ChoiceField(
        choices=currency_code_mappings(),
        help_text=_('Purchase price currency'),
    )

    order_detail = POSerializer(source='order', read_only=True, many=False)

    class Meta:
        model = order.models.PurchaseOrderLineItem

        fields = [
            'pk',
            'quantity',
            'reference',
            'notes',
            'order',
            'order_detail',
            'overdue',
            'part',
            'part_detail',
            'supplier_part_detail',
            'received',
            'purchase_price',
            'purchase_price_currency',
            'purchase_price_string',
            'destination',
            'destination_detail',
            'target_date',
            'total_price',
        ]


class POLineItemReceiveSerializer(serializers.Serializer):
    """
    A serializer for receiving a single purchase order line item against a purchase order
    """

    class Meta:
        fields = [
            'barcode',
            'line_item',
            'location',
            'quantity',
            'status',
            'batch_code'
            'serial_numbers',
        ]

    line_item = serializers.PrimaryKeyRelatedField(
        queryset=order.models.PurchaseOrderLineItem.objects.all(),
        many=False,
        allow_null=False,
        required=True,
        label=_('Line Item'),
    )

    def validate_line_item(self, item):

        if item.order != self.context['order']:
            raise ValidationError(_('Line item does not match purchase order'))

        return item

    location = serializers.PrimaryKeyRelatedField(
        queryset=stock.models.StockLocation.objects.all(),
        many=False,
        allow_null=True,
        required=False,
        label=_('Location'),
        help_text=_('Select destination location for received items'),
    )

    quantity = serializers.DecimalField(
        max_digits=15,
        decimal_places=5,
        min_value=0,
        required=True,
    )

    def validate_quantity(self, quantity):

        if quantity <= 0:
            raise ValidationError(_("Quantity must be greater than zero"))

        return quantity

    batch_code = serializers.CharField(
        label=_('Batch Code'),
        help_text=_('Enter batch code for incoming stock items'),
        required=False,
        default='',
        allow_blank=True,
    )

    serial_numbers = serializers.CharField(
        label=_('Serial Numbers'),
        help_text=_('Enter serial numbers for incoming stock items'),
        required=False,
        default='',
        allow_blank=True,
    )

    status = serializers.ChoiceField(
        choices=list(StockStatus.items()),
        default=StockStatus.OK,
        label=_('Status'),
    )

    barcode = serializers.CharField(
        label=_('Barcode Hash'),
        help_text=_('Unique identifier field'),
        default='',
        required=False,
        allow_null=True,
        allow_blank=True,
    )

    def validate_barcode(self, barcode):
        """
        Cannot check in a LineItem with a barcode that is already assigned
        """

        # Ignore empty barcode values
        if not barcode or barcode.strip() == '':
            return None

        if stock.models.StockItem.objects.filter(uid=barcode).exists():
            raise ValidationError(_('Barcode is already in use'))

        return barcode

    def validate(self, data):

        data = super().validate(data)

        line_item = data['line_item']
        quantity = data['quantity']
        serial_numbers = data.get('serial_numbers', '').strip()

        base_part = line_item.part.part

        # Does the quantity need to be "integer" (for trackable parts?)
        if base_part.trackable:

            if Decimal(quantity) != int(quantity):
                raise ValidationError({
                    'quantity': _('An integer quantity must be provided for trackable parts'),
                })

        # If serial numbers are provided
        if serial_numbers:
            try:
                # Pass the serial numbers through to the parent serializer once validated
                data['serials'] = extract_serial_numbers(serial_numbers, quantity, base_part.getLatestSerialNumberInt())
            except DjangoValidationError as e:
                raise ValidationError({
                    'serial_numbers': e.messages,
                })

        return data


class POReceiveSerializer(serializers.Serializer):
    """
    Serializer for receiving items against a purchase order
    """

    items = POLineItemReceiveSerializer(many=True)

    location = serializers.PrimaryKeyRelatedField(
        queryset=stock.models.StockLocation.objects.all(),
        many=False,
        allow_null=True,
        label=_('Location'),
        help_text=_('Select destination location for received items'),
    )

    def validate(self, data):

        super().validate(data)

        items = data.get('items', [])

        location = data.get('location', None)

        if len(items) == 0:
            raise ValidationError(_('Line items must be provided'))

        # Check if the location is not specified for any particular item
        for item in items:

            line = item['line_item']

            if not item.get('location', None):
                # If a global location is specified, use that
                item['location'] = location

            if not item['location']:
                # The line item specifies a location?
                item['location'] = line.get_destination()

            if not item['location']:
                raise ValidationError({
                    'location': _("Destination location must be specified"),
                })

        # Ensure barcodes are unique
        unique_barcodes = set()

        for item in items:
            barcode = item.get('barcode', '')

            if barcode:
                if barcode in unique_barcodes:
                    raise ValidationError(_('Supplied barcode values must be unique'))
                else:
                    unique_barcodes.add(barcode)

        return data

    def save(self):
        """
        Perform the actual database transaction to receive purchase order items
        """

        data = self.validated_data

        request = self.context['request']
        order = self.context['order']

        items = data['items']
        location = data.get('location', None)

        # Now we can actually receive the items into stock
        with transaction.atomic():
            for item in items:

                # Select location
                loc = item.get('location', None) or item['line_item'].get_destination() or location

                try:
                    order.receive_line_item(
                        item['line_item'],
                        loc,
                        item['quantity'],
                        request.user,
                        status=item['status'],
                        barcode=item.get('barcode', ''),
                        batch_code=item.get('batch_code', ''),
                        serials=item.get('serials', None),
                    )
                except (ValidationError, DjangoValidationError) as exc:
                    # Catch model errors and re-throw as DRF errors
                    raise ValidationError(detail=serializers.as_serializer_error(exc))

    class Meta:
        fields = [
            'items',
            'location',
        ]


class POAttachmentSerializer(InvenTreeAttachmentSerializer):
    """
    Serializers for the PurchaseOrderAttachment model
    """

    class Meta:
        model = order.models.PurchaseOrderAttachment

        fields = [
            'pk',
            'order',
            'attachment',
            'link',
            'filename',
            'comment',
            'upload_date',
        ]

        read_only_fields = [
            'upload_date',
        ]


class SalesOrderSerializer(ReferenceIndexingSerializerMixin, InvenTreeModelSerializer):
    """
    Serializers for the SalesOrder object
    """

    def __init__(self, *args, **kwargs):

        customer_detail = kwargs.pop('customer_detail', False)

        super().__init__(*args, **kwargs)

        if customer_detail is not True:
            self.fields.pop('customer_detail')

    @staticmethod
    def annotate_queryset(queryset):
        """
        Add extra information to the queryset

        - Number of line items in the SalesOrder
        - Overdue status of the SalesOrder
        """

        queryset = queryset.annotate(
            line_items=SubqueryCount('lines')
        )

        queryset = queryset.annotate(
            overdue=Case(
                When(
                    order.models.SalesOrder.OVERDUE_FILTER, then=Value(True, output_field=BooleanField()),
                ),
                default=Value(False, output_field=BooleanField())
            )
        )

        return queryset

    customer_detail = CompanyBriefSerializer(source='customer', many=False, read_only=True)

    line_items = serializers.IntegerField(read_only=True)

    status_text = serializers.CharField(source='get_status_display', read_only=True)

    overdue = serializers.BooleanField(required=False, read_only=True)

    reference = serializers.CharField(required=True)

    sell_price = InvenTreeMoneySerializer(
        max_digits=19,
        decimal_places=4,
        allow_null=True
    )

    sell_price_string = serializers.CharField(source='sell_price', read_only=True)

    sell_price_currency = serializers.ChoiceField(
        choices=currency_code_mappings(),
        help_text=_('Sell price currency'),
    )

    total_price_string = serializers.CharField(source='get_total_price', read_only=True)

    class Meta:
        model = order.models.SalesOrder

        fields = [
            'pk',
            'creation_date',
            'customer',
            'customer_detail',
            'customer_reference',
            'description',
            'line_items',
            'link',
            'notes',
            'overdue',
            'reference',
            'responsible',
            'status',
            'status_text',
            'shipment_date',
            'target_date',
            'sell_price',
            'sell_price_string',
            'sell_price_currency',
            'total_price_string',
            'is_valid',
        ]

        read_only_fields = [
            'status',
            'creation_date',
            'shipment_date',
        ]


class SalesOrderAllocationSerializer(InvenTreeModelSerializer):
    """
    Serializer for the SalesOrderAllocation model.
    This includes some fields from the related model objects.
    """

    part = serializers.PrimaryKeyRelatedField(source='item.part', read_only=True)
    order = serializers.PrimaryKeyRelatedField(source='line.order', many=False, read_only=True)
    serial = serializers.CharField(source='get_serial', read_only=True)
    quantity = serializers.FloatField(read_only=False)
    location = serializers.PrimaryKeyRelatedField(source='item.location', many=False, read_only=True)

    # Extra detail fields
    order_detail = SalesOrderSerializer(source='line.order', many=False, read_only=True)
    part_detail = PartBriefSerializer(source='item.part', many=False, read_only=True)
    item_detail = stock.serializers.StockItemSerializer(source='item', many=False, read_only=True)
    location_detail = stock.serializers.LocationSerializer(source='item.location', many=False, read_only=True)
    customer_detail = CompanyBriefSerializer(source='line.order.customer', many=False, read_only=True)

    shipment_date = serializers.DateField(source='shipment.shipment_date', read_only=True)

    def __init__(self, *args, **kwargs):

        order_detail = kwargs.pop('order_detail', False)
        part_detail = kwargs.pop('part_detail', True)
        item_detail = kwargs.pop('item_detail', False)
        location_detail = kwargs.pop('location_detail', False)
        customer_detail = kwargs.pop('customer_detail', False)

        super().__init__(*args, **kwargs)

        if not order_detail:
            self.fields.pop('order_detail')

        if not part_detail:
            self.fields.pop('part_detail')

        if not item_detail:
            self.fields.pop('item_detail')

        if not location_detail:
            self.fields.pop('location_detail')

        if not customer_detail:
            self.fields.pop('customer_detail')

    class Meta:
        model = order.models.SalesOrderAllocation

        fields = [
            'pk',
            'line',
            'customer_detail',
            'serial',
            'quantity',
            'location',
            'location_detail',
            'item',
            'item_detail',
            'order',
            'order_detail',
            'part',
            'part_detail',
            'shipment',
            'shipment_date',
        ]


class SOLineItemSerializer(InvenTreeModelSerializer):
    """ Serializer for a SalesOrderLineItem object """

    @staticmethod
    def annotate_queryset(queryset):
        """
        Add some extra annotations to this queryset:

        - "Overdue" status (boolean field)
        """

        queryset = queryset.annotate(
            overdue=Case(
                When(
                    Q(order__status__in=SalesOrderStatus.OPEN) & order.models.OrderLineItem.OVERDUE_FILTER, then=Value(True, output_field=BooleanField()),
                ),
                default=Value(False, output_field=BooleanField()),
            )
        )

    def __init__(self, *args, **kwargs):

        part_detail = kwargs.pop('part_detail', False)
        order_detail = kwargs.pop('order_detail', False)
        allocations = kwargs.pop('allocations', False)

        super().__init__(*args, **kwargs)

        if part_detail is not True:
            self.fields.pop('part_detail')

        if order_detail is not True:
            self.fields.pop('order_detail')

        if allocations is not True:
            self.fields.pop('allocations')

    order_detail = SalesOrderSerializer(source='order', many=False, read_only=True)
    part_detail = PartBriefSerializer(source='part', many=False, read_only=True)
    allocations = SalesOrderAllocationSerializer(many=True, read_only=True, location_detail=True)
<<<<<<< HEAD

    overdue = serializers.BooleanField(required=False, read_only=True)

=======

    overdue = serializers.BooleanField(required=False, read_only=True)

>>>>>>> cb76b13e
    quantity = InvenTreeDecimalField()

    allocated = serializers.FloatField(source='allocated_quantity', read_only=True)

    shipped = InvenTreeDecimalField(read_only=True)

    sale_price = InvenTreeMoneySerializer(
        allow_null=True
    )

    sale_price_string = serializers.CharField(source='sale_price', read_only=True)

    sale_price_currency = serializers.ChoiceField(
        choices=currency_code_mappings(),
        help_text=_('Sale price currency'),
    )

    sale_price_converted = InvenTreeMoneySerializer(
        max_digits=19,
        decimal_places=4,
        allow_null=True
    )

    sale_price_converted_string = serializers.CharField(source='sale_price_converted', read_only=True)

    sale_price_converted_currency = serializers.CharField(read_only=True)

    class Meta:
        model = order.models.SalesOrderLineItem

        fields = [
            'pk',
            'allocated',
            'allocations',
            'quantity',
            'reference',
            'notes',
            'order',
            'order_detail',
            'overdue',
            'part',
            'part_detail',
            'sale_price',
            'sale_price_currency',
            'sale_price_string',
            'shipped',
            'target_date',
<<<<<<< HEAD
        ]


class SalesOrderShipmentSerializer(InvenTreeModelSerializer):
    """
    Serializer for the SalesOrderShipment class
    """

    allocations = SalesOrderAllocationSerializer(many=True, read_only=True, location_detail=True)

    order_detail = SalesOrderSerializer(source='order', read_only=True, many=False)

    class Meta:
        model = order.models.SalesOrderShipment

        fields = [
            'pk',
            'order',
            'order_detail',
            'allocations',
            'shipment_date',
            'checked_by',
            'reference',
            'tracking_number',
            'notes',
        ]


class SalesOrderShipmentCompleteSerializer(serializers.ModelSerializer):
    """
    Serializer for completing (shipping) a SalesOrderShipment
    """

    class Meta:
        model = order.models.SalesOrderShipment

        fields = [
            'tracking_number',
        ]

    def validate(self, data):

        data = super().validate(data)

        shipment = self.context.get('shipment', None)

        if not shipment:
            raise ValidationError(_("No shipment details provided"))

        shipment.check_can_complete()

        return data

    def save(self):

        shipment = self.context.get('shipment', None)

        if not shipment:
            return

        data = self.validated_data

        request = self.context['request']
        user = request.user

        # Extract provided tracking number (optional)
        tracking_number = data.get('tracking_number', None)

        shipment.complete_shipment(user, tracking_number=tracking_number)


class SOShipmentAllocationItemSerializer(serializers.Serializer):
    """
    A serializer for allocating a single stock-item against a SalesOrder shipment
    """

    class Meta:
        fields = [
            'line_item',
            'stock_item',
            'quantity',
=======
>>>>>>> cb76b13e
        ]

    line_item = serializers.PrimaryKeyRelatedField(
        queryset=order.models.SalesOrderLineItem.objects.all(),
        many=False,
        allow_null=False,
        required=True,
        label=_('Stock Item'),
    )

    def validate_line_item(self, line_item):

        order = self.context['order']

        # Ensure that the line item points to the correct order
        if line_item.order != order:
            raise ValidationError(_("Line item is not associated with this order"))

        return line_item

    stock_item = serializers.PrimaryKeyRelatedField(
        queryset=stock.models.StockItem.objects.all(),
        many=False,
        allow_null=False,
        required=True,
        label=_('Stock Item'),
    )

    quantity = serializers.DecimalField(
        max_digits=15,
        decimal_places=5,
        min_value=0,
        required=True
    )

    def validate_quantity(self, quantity):

        if quantity <= 0:
            raise ValidationError(_("Quantity must be positive"))

        return quantity

    def validate(self, data):

        data = super().validate(data)

        stock_item = data['stock_item']
        quantity = data['quantity']

        if stock_item.serialized and quantity != 1:
            raise ValidationError({
                'quantity': _("Quantity must be 1 for serialized stock item"),
            })

        q = normalize(stock_item.unallocated_quantity())

        if quantity > q:
            raise ValidationError({
                'quantity': _(f"Available quantity ({q}) exceeded")
            })

        return data


class SalesOrderCompleteSerializer(serializers.Serializer):
    """
    DRF serializer for manually marking a sales order as complete
    """

    def validate(self, data):

        data = super().validate(data)

        order = self.context['order']

        order.can_complete(raise_error=True)

        return data

    def save(self):

        request = self.context['request']
        order = self.context['order']

        user = getattr(request, 'user', None)

        order.complete_order(user)


class SOSerialAllocationSerializer(serializers.Serializer):
    """
    DRF serializer for allocation of serial numbers against a sales order / shipment
    """

    class Meta:
        fields = [
            'line_item',
            'quantity',
            'serial_numbers',
            'shipment',
        ]

    line_item = serializers.PrimaryKeyRelatedField(
        queryset=order.models.SalesOrderLineItem.objects.all(),
        many=False,
        required=True,
        allow_null=False,
        label=_('Line Item'),
    )

    def validate_line_item(self, line_item):
        """
        Ensure that the line_item is valid
        """

        order = self.context['order']

        # Ensure that the line item points to the correct order
        if line_item.order != order:
            raise ValidationError(_("Line item is not associated with this order"))

        return line_item

    quantity = serializers.IntegerField(
        min_value=1,
        required=True,
        allow_null=False,
        label=_('Quantity'),
    )

    serial_numbers = serializers.CharField(
        label=_("Serial Numbers"),
        help_text=_("Enter serial numbers to allocate"),
        required=True,
        allow_blank=False,
    )

    shipment = serializers.PrimaryKeyRelatedField(
        queryset=order.models.SalesOrderShipment.objects.all(),
        many=False,
        allow_null=False,
        required=True,
        label=_('Shipment'),
    )

    def validate_shipment(self, shipment):
        """
        Validate the shipment:

        - Must point to the same order
        - Must not be shipped
        """

        order = self.context['order']

        if shipment.shipment_date is not None:
            raise ValidationError(_("Shipment has already been shipped"))

        if shipment.order != order:
            raise ValidationError(_("Shipment is not associated with this order"))

        return shipment

    def validate(self, data):
        """
        Validation for the serializer:

        - Ensure the serial_numbers and quantity fields match
        - Check that all serial numbers exist
        - Check that the serial numbers are not yet allocated
        """

        data = super().validate(data)

        line_item = data['line_item']
        quantity = data['quantity']
        serial_numbers = data['serial_numbers']

        part = line_item.part

        try:
            data['serials'] = extract_serial_numbers(serial_numbers, quantity, part.getLatestSerialNumberInt())
        except DjangoValidationError as e:
            raise ValidationError({
                'serial_numbers': e.messages,
            })

        serials_not_exist = []
        serials_allocated = []
        stock_items_to_allocate = []

        for serial in data['serials']:
            items = stock.models.StockItem.objects.filter(
                part=part,
                serial=serial,
                quantity=1,
            )

            if not items.exists():
                serials_not_exist.append(str(serial))
                continue

            stock_item = items[0]

            if stock_item.unallocated_quantity() == 1:
                stock_items_to_allocate.append(stock_item)
            else:
                serials_allocated.append(str(serial))

        if len(serials_not_exist) > 0:

            error_msg = _("No match found for the following serial numbers")
            error_msg += ": "
            error_msg += ",".join(serials_not_exist)

            raise ValidationError({
                'serial_numbers': error_msg
            })

        if len(serials_allocated) > 0:

            error_msg = _("The following serial numbers are already allocated")
            error_msg += ": "
            error_msg += ",".join(serials_allocated)

            raise ValidationError({
                'serial_numbers': error_msg,
            })

        data['stock_items'] = stock_items_to_allocate

        return data

    def save(self):

        data = self.validated_data

        line_item = data['line_item']
        stock_items = data['stock_items']
        shipment = data['shipment']

        with transaction.atomic():
            for stock_item in stock_items:
                # Create a new SalesOrderAllocation
                order.models.SalesOrderAllocation.objects.create(
                    line=line_item,
                    item=stock_item,
                    quantity=1,
                    shipment=shipment
                )


class SOShipmentAllocationSerializer(serializers.Serializer):
    """
    DRF serializer for allocation of stock items against a sales order / shipment
    """

    class Meta:
        fields = [
            'items',
            'shipment',
        ]

    items = SOShipmentAllocationItemSerializer(many=True)

    shipment = serializers.PrimaryKeyRelatedField(
        queryset=order.models.SalesOrderShipment.objects.all(),
        many=False,
        allow_null=False,
        required=True,
        label=_('Shipment'),
    )

    def validate_shipment(self, shipment):
        """
        Run validation against the provided shipment instance
        """

        order = self.context['order']

        if shipment.shipment_date is not None:
            raise ValidationError(_("Shipment has already been shipped"))

        if shipment.order != order:
            raise ValidationError(_("Shipment is not associated with this order"))

        return shipment

    def validate(self, data):
        """
        Serializer validation
        """

        data = super().validate(data)

        # Extract SalesOrder from serializer context
        # order = self.context['order']

        items = data.get('items', [])

        if len(items) == 0:
            raise ValidationError(_('Allocation items must be provided'))

        return data

    def save(self):
        """
        Perform the allocation of items against this order
        """

        data = self.validated_data

        items = data['items']
        shipment = data['shipment']

        with transaction.atomic():
            for entry in items:
                # Create a new SalesOrderAllocation
                order.models.SalesOrderAllocation.objects.create(
                    line=entry.get('line_item'),
                    item=entry.get('stock_item'),
                    quantity=entry.get('quantity'),
                    shipment=shipment,
                )


class SalesOrderShipmentSerializer(InvenTreeModelSerializer):
    """
    Serializer for the SalesOrderShipment class
    """

    allocations = SalesOrderAllocationSerializer(many=True, read_only=True, location_detail=True)

    order_detail = SalesOrderSerializer(source='order', read_only=True, many=False)

    class Meta:
        model = order.models.SalesOrderShipment

        fields = [
            'pk',
            'order',
            'order_detail',
            'allocations',
            'shipment_date',
            'checked_by',
            'reference',
            'tracking_number',
            'notes',
        ]


class SalesOrderShipmentCompleteSerializer(serializers.ModelSerializer):
    """
    Serializer for completing (shipping) a SalesOrderShipment
    """

    class Meta:
        model = order.models.SalesOrderShipment

        fields = [
            'tracking_number',
        ]

    def validate(self, data):

        data = super().validate(data)

        shipment = self.context.get('shipment', None)

        if not shipment:
            raise ValidationError(_("No shipment details provided"))

        shipment.check_can_complete()

        return data

    def save(self):

        shipment = self.context.get('shipment', None)

        if not shipment:
            return

        data = self.validated_data

        request = self.context['request']
        user = request.user

        # Extract provided tracking number (optional)
        tracking_number = data.get('tracking_number', None)

        shipment.complete_shipment(user, tracking_number=tracking_number)


class SOShipmentAllocationItemSerializer(serializers.Serializer):
    """
    A serializer for allocating a single stock-item against a SalesOrder shipment
    """

    class Meta:
        fields = [
            'line_item',
            'stock_item',
            'quantity',
        ]

    line_item = serializers.PrimaryKeyRelatedField(
        queryset=order.models.SalesOrderLineItem.objects.all(),
        many=False,
        allow_null=False,
        required=True,
        label=_('Stock Item'),
    )

    def validate_line_item(self, line_item):

        order = self.context['order']

        # Ensure that the line item points to the correct order
        if line_item.order != order:
            raise ValidationError(_("Line item is not associated with this order"))

        return line_item

    stock_item = serializers.PrimaryKeyRelatedField(
        queryset=stock.models.StockItem.objects.all(),
        many=False,
        allow_null=False,
        required=True,
        label=_('Stock Item'),
    )

    quantity = serializers.DecimalField(
        max_digits=15,
        decimal_places=5,
        min_value=0,
        required=True
    )

    def validate_quantity(self, quantity):

        if quantity <= 0:
            raise ValidationError(_("Quantity must be positive"))

        return quantity

    def validate(self, data):

        data = super().validate(data)

        stock_item = data['stock_item']
        quantity = data['quantity']

        if stock_item.serialized and quantity != 1:
            raise ValidationError({
                'quantity': _("Quantity must be 1 for serialized stock item"),
            })

        q = normalize(stock_item.unallocated_quantity())

        if quantity > q:
            raise ValidationError({
                'quantity': _(f"Available quantity ({q}) exceeded")
            })

        return data


class SalesOrderCompleteSerializer(serializers.Serializer):
    """
    DRF serializer for manually marking a sales order as complete
    """

    def validate(self, data):

        data = super().validate(data)

        order = self.context['order']

        order.can_complete(raise_error=True)

        return data

    def save(self):

        request = self.context['request']
        order = self.context['order']

        user = getattr(request, 'user', None)

        order.complete_order(user)


class SOSerialAllocationSerializer(serializers.Serializer):
    """
    DRF serializer for allocation of serial numbers against a sales order / shipment
    """

    class Meta:
        fields = [
            'line_item',
            'quantity',
            'serial_numbers',
            'shipment',
        ]

    line_item = serializers.PrimaryKeyRelatedField(
        queryset=order.models.SalesOrderLineItem.objects.all(),
        many=False,
        required=True,
        allow_null=False,
        label=_('Line Item'),
    )

    def validate_line_item(self, line_item):
        """
        Ensure that the line_item is valid
        """

        order = self.context['order']

        # Ensure that the line item points to the correct order
        if line_item.order != order:
            raise ValidationError(_("Line item is not associated with this order"))

        return line_item

    quantity = serializers.IntegerField(
        min_value=1,
        required=True,
        allow_null=False,
        label=_('Quantity'),
    )

    serial_numbers = serializers.CharField(
        label=_("Serial Numbers"),
        help_text=_("Enter serial numbers to allocate"),
        required=True,
        allow_blank=False,
    )

    shipment = serializers.PrimaryKeyRelatedField(
        queryset=order.models.SalesOrderShipment.objects.all(),
        many=False,
        allow_null=False,
        required=True,
        label=_('Shipment'),
    )

    def validate_shipment(self, shipment):
        """
        Validate the shipment:

        - Must point to the same order
        - Must not be shipped
        """

        order = self.context['order']

        if shipment.shipment_date is not None:
            raise ValidationError(_("Shipment has already been shipped"))

        if shipment.order != order:
            raise ValidationError(_("Shipment is not associated with this order"))

        return shipment

    def validate(self, data):
        """
        Validation for the serializer:

        - Ensure the serial_numbers and quantity fields match
        - Check that all serial numbers exist
        - Check that the serial numbers are not yet allocated
        """

        data = super().validate(data)

        line_item = data['line_item']
        quantity = data['quantity']
        serial_numbers = data['serial_numbers']

        part = line_item.part

        try:
            data['serials'] = extract_serial_numbers(serial_numbers, quantity, part.getLatestSerialNumberInt())
        except DjangoValidationError as e:
            raise ValidationError({
                'serial_numbers': e.messages,
            })

        serials_not_exist = []
        serials_allocated = []
        stock_items_to_allocate = []

        for serial in data['serials']:
            items = stock.models.StockItem.objects.filter(
                part=part,
                serial=serial,
                quantity=1,
            )

            if not items.exists():
                serials_not_exist.append(str(serial))
                continue

            stock_item = items[0]

            if stock_item.unallocated_quantity() == 1:
                stock_items_to_allocate.append(stock_item)
            else:
                serials_allocated.append(str(serial))

        if len(serials_not_exist) > 0:

            error_msg = _("No match found for the following serial numbers")
            error_msg += ": "
            error_msg += ",".join(serials_not_exist)

            raise ValidationError({
                'serial_numbers': error_msg
            })

        if len(serials_allocated) > 0:

            error_msg = _("The following serial numbers are already allocated")
            error_msg += ": "
            error_msg += ",".join(serials_allocated)

            raise ValidationError({
                'serial_numbers': error_msg,
            })

        data['stock_items'] = stock_items_to_allocate

        return data

    def save(self):

        data = self.validated_data

        line_item = data['line_item']
        stock_items = data['stock_items']
        shipment = data['shipment']

        with transaction.atomic():
            for stock_item in stock_items:
                # Create a new SalesOrderAllocation
                order.models.SalesOrderAllocation.objects.create(
                    line=line_item,
                    item=stock_item,
                    quantity=1,
                    shipment=shipment
                )


class SOShipmentAllocationSerializer(serializers.Serializer):
    """
    DRF serializer for allocation of stock items against a sales order / shipment
    """

    class Meta:
        fields = [
            'items',
            'shipment',
        ]

    items = SOShipmentAllocationItemSerializer(many=True)

    shipment = serializers.PrimaryKeyRelatedField(
        queryset=order.models.SalesOrderShipment.objects.all(),
        many=False,
        allow_null=False,
        required=True,
        label=_('Shipment'),
    )

    def validate_shipment(self, shipment):
        """
        Run validation against the provided shipment instance
        """

        order = self.context['order']

        if shipment.shipment_date is not None:
            raise ValidationError(_("Shipment has already been shipped"))

        if shipment.order != order:
            raise ValidationError(_("Shipment is not associated with this order"))

        return shipment

    def validate(self, data):
        """
        Serializer validation
        """

        data = super().validate(data)

        # Extract SalesOrder from serializer context
        # order = self.context['order']

        items = data.get('items', [])

        if len(items) == 0:
            raise ValidationError(_('Allocation items must be provided'))

        return data

    def save(self):
        """
        Perform the allocation of items against this order
        """

        data = self.validated_data

        items = data['items']
        shipment = data['shipment']

        with transaction.atomic():
            for entry in items:
                # Create a new SalesOrderAllocation
                order.models.SalesOrderAllocation.objects.create(
                    line=entry.get('line_item'),
                    item=entry.get('stock_item'),
                    quantity=entry.get('quantity'),
                    shipment=shipment,
                )


class SOAttachmentSerializer(InvenTreeAttachmentSerializer):
    """
    Serializers for the SalesOrderAttachment model
    """

    class Meta:
        model = order.models.SalesOrderAttachment

        fields = [
            'pk',
            'order',
            'attachment',
            'filename',
            'link',
            'comment',
            'upload_date',
        ]

        read_only_fields = [
            'upload_date',
        ]<|MERGE_RESOLUTION|>--- conflicted
+++ resolved
@@ -672,15 +672,9 @@
     order_detail = SalesOrderSerializer(source='order', many=False, read_only=True)
     part_detail = PartBriefSerializer(source='part', many=False, read_only=True)
     allocations = SalesOrderAllocationSerializer(many=True, read_only=True, location_detail=True)
-<<<<<<< HEAD
 
     overdue = serializers.BooleanField(required=False, read_only=True)
 
-=======
-
-    overdue = serializers.BooleanField(required=False, read_only=True)
-
->>>>>>> cb76b13e
     quantity = InvenTreeDecimalField()
 
     allocated = serializers.FloatField(source='allocated_quantity', read_only=True)
@@ -728,8 +722,330 @@
             'sale_price_string',
             'shipped',
             'target_date',
-<<<<<<< HEAD
-        ]
+        ]
+
+    line_item = serializers.PrimaryKeyRelatedField(
+        queryset=order.models.SalesOrderLineItem.objects.all(),
+        many=False,
+        allow_null=False,
+        required=True,
+        label=_('Stock Item'),
+    )
+
+    def validate_line_item(self, line_item):
+
+        order = self.context['order']
+
+        # Ensure that the line item points to the correct order
+        if line_item.order != order:
+            raise ValidationError(_("Line item is not associated with this order"))
+
+        return line_item
+
+    stock_item = serializers.PrimaryKeyRelatedField(
+        queryset=stock.models.StockItem.objects.all(),
+        many=False,
+        allow_null=False,
+        required=True,
+        label=_('Stock Item'),
+    )
+
+    quantity = serializers.DecimalField(
+        max_digits=15,
+        decimal_places=5,
+        min_value=0,
+        required=True
+    )
+
+    def validate_quantity(self, quantity):
+
+        if quantity <= 0:
+            raise ValidationError(_("Quantity must be positive"))
+
+        return quantity
+
+    def validate(self, data):
+
+        data = super().validate(data)
+
+        stock_item = data['stock_item']
+        quantity = data['quantity']
+
+        if stock_item.serialized and quantity != 1:
+            raise ValidationError({
+                'quantity': _("Quantity must be 1 for serialized stock item"),
+            })
+
+        q = normalize(stock_item.unallocated_quantity())
+
+        if quantity > q:
+            raise ValidationError({
+                'quantity': _(f"Available quantity ({q}) exceeded")
+            })
+
+        return data
+
+
+class SalesOrderCompleteSerializer(serializers.Serializer):
+    """
+    DRF serializer for manually marking a sales order as complete
+    """
+
+    def validate(self, data):
+
+        data = super().validate(data)
+
+        order = self.context['order']
+
+        order.can_complete(raise_error=True)
+
+        return data
+
+    def save(self):
+
+        request = self.context['request']
+        order = self.context['order']
+
+        user = getattr(request, 'user', None)
+
+        order.complete_order(user)
+
+
+class SOSerialAllocationSerializer(serializers.Serializer):
+    """
+    DRF serializer for allocation of serial numbers against a sales order / shipment
+    """
+
+    class Meta:
+        fields = [
+            'line_item',
+            'quantity',
+            'serial_numbers',
+            'shipment',
+        ]
+
+    line_item = serializers.PrimaryKeyRelatedField(
+        queryset=order.models.SalesOrderLineItem.objects.all(),
+        many=False,
+        required=True,
+        allow_null=False,
+        label=_('Line Item'),
+    )
+
+    def validate_line_item(self, line_item):
+        """
+        Ensure that the line_item is valid
+        """
+
+        order = self.context['order']
+
+        # Ensure that the line item points to the correct order
+        if line_item.order != order:
+            raise ValidationError(_("Line item is not associated with this order"))
+
+        return line_item
+
+    quantity = serializers.IntegerField(
+        min_value=1,
+        required=True,
+        allow_null=False,
+        label=_('Quantity'),
+    )
+
+    serial_numbers = serializers.CharField(
+        label=_("Serial Numbers"),
+        help_text=_("Enter serial numbers to allocate"),
+        required=True,
+        allow_blank=False,
+    )
+
+    shipment = serializers.PrimaryKeyRelatedField(
+        queryset=order.models.SalesOrderShipment.objects.all(),
+        many=False,
+        allow_null=False,
+        required=True,
+        label=_('Shipment'),
+    )
+
+    def validate_shipment(self, shipment):
+        """
+        Validate the shipment:
+
+        - Must point to the same order
+        - Must not be shipped
+        """
+
+        order = self.context['order']
+
+        if shipment.shipment_date is not None:
+            raise ValidationError(_("Shipment has already been shipped"))
+
+        if shipment.order != order:
+            raise ValidationError(_("Shipment is not associated with this order"))
+
+        return shipment
+
+    def validate(self, data):
+        """
+        Validation for the serializer:
+
+        - Ensure the serial_numbers and quantity fields match
+        - Check that all serial numbers exist
+        - Check that the serial numbers are not yet allocated
+        """
+
+        data = super().validate(data)
+
+        line_item = data['line_item']
+        quantity = data['quantity']
+        serial_numbers = data['serial_numbers']
+
+        part = line_item.part
+
+        try:
+            data['serials'] = extract_serial_numbers(serial_numbers, quantity, part.getLatestSerialNumberInt())
+        except DjangoValidationError as e:
+            raise ValidationError({
+                'serial_numbers': e.messages,
+            })
+
+        serials_not_exist = []
+        serials_allocated = []
+        stock_items_to_allocate = []
+
+        for serial in data['serials']:
+            items = stock.models.StockItem.objects.filter(
+                part=part,
+                serial=serial,
+                quantity=1,
+            )
+
+            if not items.exists():
+                serials_not_exist.append(str(serial))
+                continue
+
+            stock_item = items[0]
+
+            if stock_item.unallocated_quantity() == 1:
+                stock_items_to_allocate.append(stock_item)
+            else:
+                serials_allocated.append(str(serial))
+
+        if len(serials_not_exist) > 0:
+
+            error_msg = _("No match found for the following serial numbers")
+            error_msg += ": "
+            error_msg += ",".join(serials_not_exist)
+
+            raise ValidationError({
+                'serial_numbers': error_msg
+            })
+
+        if len(serials_allocated) > 0:
+
+            error_msg = _("The following serial numbers are already allocated")
+            error_msg += ": "
+            error_msg += ",".join(serials_allocated)
+
+            raise ValidationError({
+                'serial_numbers': error_msg,
+            })
+
+        data['stock_items'] = stock_items_to_allocate
+
+        return data
+
+    def save(self):
+
+        data = self.validated_data
+
+        line_item = data['line_item']
+        stock_items = data['stock_items']
+        shipment = data['shipment']
+
+        with transaction.atomic():
+            for stock_item in stock_items:
+                # Create a new SalesOrderAllocation
+                order.models.SalesOrderAllocation.objects.create(
+                    line=line_item,
+                    item=stock_item,
+                    quantity=1,
+                    shipment=shipment
+                )
+
+
+class SOShipmentAllocationSerializer(serializers.Serializer):
+    """
+    DRF serializer for allocation of stock items against a sales order / shipment
+    """
+
+    class Meta:
+        fields = [
+            'items',
+            'shipment',
+        ]
+
+    items = SOShipmentAllocationItemSerializer(many=True)
+
+    shipment = serializers.PrimaryKeyRelatedField(
+        queryset=order.models.SalesOrderShipment.objects.all(),
+        many=False,
+        allow_null=False,
+        required=True,
+        label=_('Shipment'),
+    )
+
+    def validate_shipment(self, shipment):
+        """
+        Run validation against the provided shipment instance
+        """
+
+        order = self.context['order']
+
+        if shipment.shipment_date is not None:
+            raise ValidationError(_("Shipment has already been shipped"))
+
+        if shipment.order != order:
+            raise ValidationError(_("Shipment is not associated with this order"))
+
+        return shipment
+
+    def validate(self, data):
+        """
+        Serializer validation
+        """
+
+        data = super().validate(data)
+
+        # Extract SalesOrder from serializer context
+        # order = self.context['order']
+
+        items = data.get('items', [])
+
+        if len(items) == 0:
+            raise ValidationError(_('Allocation items must be provided'))
+
+        return data
+
+    def save(self):
+        """
+        Perform the allocation of items against this order
+        """
+
+        data = self.validated_data
+
+        items = data['items']
+        shipment = data['shipment']
+
+        with transaction.atomic():
+            for entry in items:
+                # Create a new SalesOrderAllocation
+                order.models.SalesOrderAllocation.objects.create(
+                    line=entry.get('line_item'),
+                    item=entry.get('stock_item'),
+                    quantity=entry.get('quantity'),
+                    shipment=shipment,
+                )
 
 
 class SalesOrderShipmentSerializer(InvenTreeModelSerializer):
@@ -810,8 +1126,6 @@
             'line_item',
             'stock_item',
             'quantity',
-=======
->>>>>>> cb76b13e
         ]
 
     line_item = serializers.PrimaryKeyRelatedField(
@@ -1138,410 +1452,6 @@
                 )
 
 
-class SalesOrderShipmentSerializer(InvenTreeModelSerializer):
-    """
-    Serializer for the SalesOrderShipment class
-    """
-
-    allocations = SalesOrderAllocationSerializer(many=True, read_only=True, location_detail=True)
-
-    order_detail = SalesOrderSerializer(source='order', read_only=True, many=False)
-
-    class Meta:
-        model = order.models.SalesOrderShipment
-
-        fields = [
-            'pk',
-            'order',
-            'order_detail',
-            'allocations',
-            'shipment_date',
-            'checked_by',
-            'reference',
-            'tracking_number',
-            'notes',
-        ]
-
-
-class SalesOrderShipmentCompleteSerializer(serializers.ModelSerializer):
-    """
-    Serializer for completing (shipping) a SalesOrderShipment
-    """
-
-    class Meta:
-        model = order.models.SalesOrderShipment
-
-        fields = [
-            'tracking_number',
-        ]
-
-    def validate(self, data):
-
-        data = super().validate(data)
-
-        shipment = self.context.get('shipment', None)
-
-        if not shipment:
-            raise ValidationError(_("No shipment details provided"))
-
-        shipment.check_can_complete()
-
-        return data
-
-    def save(self):
-
-        shipment = self.context.get('shipment', None)
-
-        if not shipment:
-            return
-
-        data = self.validated_data
-
-        request = self.context['request']
-        user = request.user
-
-        # Extract provided tracking number (optional)
-        tracking_number = data.get('tracking_number', None)
-
-        shipment.complete_shipment(user, tracking_number=tracking_number)
-
-
-class SOShipmentAllocationItemSerializer(serializers.Serializer):
-    """
-    A serializer for allocating a single stock-item against a SalesOrder shipment
-    """
-
-    class Meta:
-        fields = [
-            'line_item',
-            'stock_item',
-            'quantity',
-        ]
-
-    line_item = serializers.PrimaryKeyRelatedField(
-        queryset=order.models.SalesOrderLineItem.objects.all(),
-        many=False,
-        allow_null=False,
-        required=True,
-        label=_('Stock Item'),
-    )
-
-    def validate_line_item(self, line_item):
-
-        order = self.context['order']
-
-        # Ensure that the line item points to the correct order
-        if line_item.order != order:
-            raise ValidationError(_("Line item is not associated with this order"))
-
-        return line_item
-
-    stock_item = serializers.PrimaryKeyRelatedField(
-        queryset=stock.models.StockItem.objects.all(),
-        many=False,
-        allow_null=False,
-        required=True,
-        label=_('Stock Item'),
-    )
-
-    quantity = serializers.DecimalField(
-        max_digits=15,
-        decimal_places=5,
-        min_value=0,
-        required=True
-    )
-
-    def validate_quantity(self, quantity):
-
-        if quantity <= 0:
-            raise ValidationError(_("Quantity must be positive"))
-
-        return quantity
-
-    def validate(self, data):
-
-        data = super().validate(data)
-
-        stock_item = data['stock_item']
-        quantity = data['quantity']
-
-        if stock_item.serialized and quantity != 1:
-            raise ValidationError({
-                'quantity': _("Quantity must be 1 for serialized stock item"),
-            })
-
-        q = normalize(stock_item.unallocated_quantity())
-
-        if quantity > q:
-            raise ValidationError({
-                'quantity': _(f"Available quantity ({q}) exceeded")
-            })
-
-        return data
-
-
-class SalesOrderCompleteSerializer(serializers.Serializer):
-    """
-    DRF serializer for manually marking a sales order as complete
-    """
-
-    def validate(self, data):
-
-        data = super().validate(data)
-
-        order = self.context['order']
-
-        order.can_complete(raise_error=True)
-
-        return data
-
-    def save(self):
-
-        request = self.context['request']
-        order = self.context['order']
-
-        user = getattr(request, 'user', None)
-
-        order.complete_order(user)
-
-
-class SOSerialAllocationSerializer(serializers.Serializer):
-    """
-    DRF serializer for allocation of serial numbers against a sales order / shipment
-    """
-
-    class Meta:
-        fields = [
-            'line_item',
-            'quantity',
-            'serial_numbers',
-            'shipment',
-        ]
-
-    line_item = serializers.PrimaryKeyRelatedField(
-        queryset=order.models.SalesOrderLineItem.objects.all(),
-        many=False,
-        required=True,
-        allow_null=False,
-        label=_('Line Item'),
-    )
-
-    def validate_line_item(self, line_item):
-        """
-        Ensure that the line_item is valid
-        """
-
-        order = self.context['order']
-
-        # Ensure that the line item points to the correct order
-        if line_item.order != order:
-            raise ValidationError(_("Line item is not associated with this order"))
-
-        return line_item
-
-    quantity = serializers.IntegerField(
-        min_value=1,
-        required=True,
-        allow_null=False,
-        label=_('Quantity'),
-    )
-
-    serial_numbers = serializers.CharField(
-        label=_("Serial Numbers"),
-        help_text=_("Enter serial numbers to allocate"),
-        required=True,
-        allow_blank=False,
-    )
-
-    shipment = serializers.PrimaryKeyRelatedField(
-        queryset=order.models.SalesOrderShipment.objects.all(),
-        many=False,
-        allow_null=False,
-        required=True,
-        label=_('Shipment'),
-    )
-
-    def validate_shipment(self, shipment):
-        """
-        Validate the shipment:
-
-        - Must point to the same order
-        - Must not be shipped
-        """
-
-        order = self.context['order']
-
-        if shipment.shipment_date is not None:
-            raise ValidationError(_("Shipment has already been shipped"))
-
-        if shipment.order != order:
-            raise ValidationError(_("Shipment is not associated with this order"))
-
-        return shipment
-
-    def validate(self, data):
-        """
-        Validation for the serializer:
-
-        - Ensure the serial_numbers and quantity fields match
-        - Check that all serial numbers exist
-        - Check that the serial numbers are not yet allocated
-        """
-
-        data = super().validate(data)
-
-        line_item = data['line_item']
-        quantity = data['quantity']
-        serial_numbers = data['serial_numbers']
-
-        part = line_item.part
-
-        try:
-            data['serials'] = extract_serial_numbers(serial_numbers, quantity, part.getLatestSerialNumberInt())
-        except DjangoValidationError as e:
-            raise ValidationError({
-                'serial_numbers': e.messages,
-            })
-
-        serials_not_exist = []
-        serials_allocated = []
-        stock_items_to_allocate = []
-
-        for serial in data['serials']:
-            items = stock.models.StockItem.objects.filter(
-                part=part,
-                serial=serial,
-                quantity=1,
-            )
-
-            if not items.exists():
-                serials_not_exist.append(str(serial))
-                continue
-
-            stock_item = items[0]
-
-            if stock_item.unallocated_quantity() == 1:
-                stock_items_to_allocate.append(stock_item)
-            else:
-                serials_allocated.append(str(serial))
-
-        if len(serials_not_exist) > 0:
-
-            error_msg = _("No match found for the following serial numbers")
-            error_msg += ": "
-            error_msg += ",".join(serials_not_exist)
-
-            raise ValidationError({
-                'serial_numbers': error_msg
-            })
-
-        if len(serials_allocated) > 0:
-
-            error_msg = _("The following serial numbers are already allocated")
-            error_msg += ": "
-            error_msg += ",".join(serials_allocated)
-
-            raise ValidationError({
-                'serial_numbers': error_msg,
-            })
-
-        data['stock_items'] = stock_items_to_allocate
-
-        return data
-
-    def save(self):
-
-        data = self.validated_data
-
-        line_item = data['line_item']
-        stock_items = data['stock_items']
-        shipment = data['shipment']
-
-        with transaction.atomic():
-            for stock_item in stock_items:
-                # Create a new SalesOrderAllocation
-                order.models.SalesOrderAllocation.objects.create(
-                    line=line_item,
-                    item=stock_item,
-                    quantity=1,
-                    shipment=shipment
-                )
-
-
-class SOShipmentAllocationSerializer(serializers.Serializer):
-    """
-    DRF serializer for allocation of stock items against a sales order / shipment
-    """
-
-    class Meta:
-        fields = [
-            'items',
-            'shipment',
-        ]
-
-    items = SOShipmentAllocationItemSerializer(many=True)
-
-    shipment = serializers.PrimaryKeyRelatedField(
-        queryset=order.models.SalesOrderShipment.objects.all(),
-        many=False,
-        allow_null=False,
-        required=True,
-        label=_('Shipment'),
-    )
-
-    def validate_shipment(self, shipment):
-        """
-        Run validation against the provided shipment instance
-        """
-
-        order = self.context['order']
-
-        if shipment.shipment_date is not None:
-            raise ValidationError(_("Shipment has already been shipped"))
-
-        if shipment.order != order:
-            raise ValidationError(_("Shipment is not associated with this order"))
-
-        return shipment
-
-    def validate(self, data):
-        """
-        Serializer validation
-        """
-
-        data = super().validate(data)
-
-        # Extract SalesOrder from serializer context
-        # order = self.context['order']
-
-        items = data.get('items', [])
-
-        if len(items) == 0:
-            raise ValidationError(_('Allocation items must be provided'))
-
-        return data
-
-    def save(self):
-        """
-        Perform the allocation of items against this order
-        """
-
-        data = self.validated_data
-
-        items = data['items']
-        shipment = data['shipment']
-
-        with transaction.atomic():
-            for entry in items:
-                # Create a new SalesOrderAllocation
-                order.models.SalesOrderAllocation.objects.create(
-                    line=entry.get('line_item'),
-                    item=entry.get('stock_item'),
-                    quantity=entry.get('quantity'),
-                    shipment=shipment,
-                )
-
-
 class SOAttachmentSerializer(InvenTreeAttachmentSerializer):
     """
     Serializers for the SalesOrderAttachment model
