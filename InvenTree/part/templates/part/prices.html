{% load static %}
{% load i18n %}
{% load crispy_forms_tags %}
{% load inventree_extras %}

{% settings_value "PART_INTERNAL_PRICE" as show_internal_price %}

{% if show_price_history %}
<div class='panel-heading'>
    <h4>{% trans "Pricing Information" %}</h4>
</div>

{% default_currency as currency %}
<div class='panel-content'>

    <div class='row'>
        <a class='anchor' id='overview'></a>
        <div class='col col-md-6'>
            <h4>{% trans "Pricing ranges" %}</h4>
            <table class='table table-striped table-condensed'>
            {% if part.supplier_count > 0 %}
                {% if min_total_buy_price %}
                    <tr>
                        <td><strong>{% trans "Supplier Pricing" %}</strong>
                            <a href='#supplier-cost' title='{% trans "Show supplier cost" %}'><span class='fas fa-search-dollar'></span></a>
                            <a href='#purchase-price' title='{% trans "Show purchase price" %}'><span class='fas fa-chart-bar'></span></a>
                        </td>
                        <td>{% trans "Unit Cost" %}</td>
                        <td>Min: {% include "price.html" with price=min_unit_buy_price %}</td>
                        <td>Max: {% include "price.html" with price=max_unit_buy_price %}</td>
                    </tr>
                    {% if quantity > 1 %}
                    <tr>
                        <td></td>
                        <td>{% trans "Total Cost" %}</td>
                        <td>Min: {% include "price.html" with price=min_total_buy_price %}</td>
                        <td>Max: {% include "price.html" with price=max_total_buy_price %}</td>
                    </tr>
                    {% endif %}
                {% else %}
                    <tr>
                        <td colspan='4'>
                            <span class='warning-msg'><em>{% trans "No supplier pricing available" %}</em></span>
                        </td>
                    </tr>
                {% endif %}
            {% endif %}
<<<<<<< HEAD

            {% if part.bom_count > 0 %}
=======
        
            {% if part.assembly and part.bom_count > 0 %}
>>>>>>> 41177f86
                {% if min_total_bom_price %}
                    <tr>
                        <td><strong>{% trans "BOM Pricing" %}</strong>
                            <a href='#bom-cost' title='{% trans "Show BOM cost" %}'><span class='fas fa-search-dollar'></span></a>
                        </td>
                        <td>{% trans "Unit Cost" %}</td>
                        <td>Min: {% include "price.html" with price=min_unit_bom_price %}</td>
                        <td>Max: {% include "price.html" with price=max_unit_bom_price %}</td>
                    </tr>
                    {% if quantity > 1 %}
                        <tr>
                            <td></td>
                            <td>{% trans "Total Cost" %}</td>
                            <td>Min: {% include "price.html" with price=min_total_bom_price %}</td>
                            <td>Max: {% include "price.html" with price=max_total_bom_price %}</td>
                        </tr>
                    {% endif %}


                    {% if min_total_bom_purchase_price %}
                    <tr>
                        <td></td>
                        <td>{% trans "Unit Purchase Price" %}</td>
                        <td>Min: {% include "price.html" with price=min_unit_bom_purchase_price %}</td>
                        <td>Max: {% include "price.html" with price=max_unit_bom_purchase_price %}</td>
                    </tr>
                    {% if quantity > 1 %}
                    <tr>
                        <td></td>
                        <td>{% trans "Total Purchase Price" %}</td>
                        <td>Min: {% include "price.html" with price=min_total_bom_purchase_price %}</td>
                        <td>Max: {% include "price.html" with price=max_total_bom_purchase_price %}</td>
                    </tr>
                    {% endif %}
                    {% endif %}

                    {% if part.has_complete_bom_pricing == False %}
                        <tr>
                            <td colspan='4'>
                                <span class='warning-msg'><em>{% trans "Note: BOM pricing is incomplete for this part" %}</em></span>
                            </td>
                        </tr>
                    {% endif %}
                {% else %}
                    <tr>
                        <td colspan='4'>
                            <span class='warning-msg'><em>{% trans "No BOM pricing available" %}</em></span>
                        </td>
                    </tr>
                {% endif %}
            {% endif %}

            {% if show_internal_price and roles.sales_order.view %}
            {% if total_internal_part_price %}
                <tr>
                    <td><strong>{% trans "Internal Price" %}</strong></td>
                    <td>{% trans "Unit Cost" %}</td>
                    <td colspan='2'>{% include "price.html" with price=unit_internal_part_price %}</td>
                </tr>
                <tr>
                    <td></td>
                    <td>{% trans "Total Cost" %}</td>
                    <td colspan='2'>{% include "price.html" with price=total_internal_part_price %}</td>
                </tr>
            {% endif %}
            {% endif %}

            {% if total_part_price %}
                <tr>
                    <td><strong>{% trans "Sale Price" %}</strong>
                        <a href='#sale-cost' title='{% trans "Show sale cost" %}'><span class='fas fa-search-dollar'></span></a>
                        <a href='#sale-price' title='{% trans "Show sale price" %}'><span class='fas fa-chart-bar'></span></a>
                    </td>
                    <td>{% trans "Unit Cost" %}</td>
                    <td colspan='2'>{% include "price.html" with price=unit_part_price %}</td>
                </tr>
                <tr>
                    <td></td>
                    <td>{% trans "Total Cost" %}</td>
                    <td colspan='2'>{% include "price.html" with price=total_part_price %}</td>
                </tr>
            {% endif %}
            </table>

            {% if min_unit_buy_price or min_unit_bom_price %}
            {% else %}
                <div class='alert alert-danger alert-block'>
                    {% trans "No pricing information is available for this part." %}
                </div>
            {% endif %}
        </div>

        <div class='col col-md-6'>
            <h4>{% trans "Calculation parameters" %}</h4>
            <form method='post'>
                {% csrf_token %}
                {{ form|crispy }}
                <input type='submit' value='{% trans "Calculate" %}' class='btn btn-primary btn-block'>
            </form>
        </div>
    </div>
</div>

{% endif %}

{% if part.purchaseable and roles.purchase_order.view %}
<a class='anchor' id='supplier-cost'></a>
<div class='panel-heading'>
    <h4>{% trans "Supplier Cost" %}
        <a href='#overview' title='{% trans "Jump to overview" %}'><span class='fas fa-level-up-alt'></span></a>
    </h4>
</div>

<div class='panel-content'>
    <div class='row'>
        <div class='col col-md-6'>
            <h4>{% trans "Suppliers" %}</h4>
            <table class='table table-striped table-condensed' id='supplier-table' data-toolbar='#button-toolbar'></table>
        </div>
        <div class='col col-md-6'>
            <h4>{% trans "Manufacturers" %}</h4>
            <table class='table table-striped table-condensed' id='manufacturer-table' data-toolbar='#button-toolbar'></table>
        </div>
    </div>
</div>

<<<<<<< HEAD
{% if price_history %}
<a class='anchor' id='purchase-price'></a>
=======
{% if show_price_history %}
<a class="anchor" id="purchase-price"></a>
>>>>>>> 41177f86
<div class='panel-heading'>
    <h4>{% trans "Purchase Price" %}
        <a href='#overview' title='{% trans "Jump to overview" %}'><span class='fas fa-level-up-alt'></span></a>
    </h4>
</div>
<div class='panel-content'>
    <h4>{% trans "Stock Pricing" %}
        <em class='fas fa-info-circle' title='Shows the purchase prices of stock for this part.&#10;The Supplier Unit Cost is the current purchase price for that supplier part.'></em>
    </h4>
        {% if price_history|length > 0 %}
            <div style='max-width: 99%; min-height: 300px'>
                <canvas id='StockPriceChart'></canvas>
            </div>
        {% else %}
            <div class='alert alert-danger alert-block'>
                {% trans "No stock pricing history is available for this part." %}
            </div>
        {% endif %}
    </div>
{% endif %}
{% endif %}

{% if show_internal_price and roles.sales_order.view %}
<a class='anchor' id='internal-cost'></a>
<div class='panel-heading'>
    <h4>{% trans "Internal Cost" %}
        <a href='#overview' title='{% trans "Jump to overview" %}'><span class='fas fa-level-up-alt'></span></a>
    </h4>
</div>

<div class='panel-content'>
    <div class='row full-height'>
        <div class='col col-md-8'>
            <div style='max-width: 99%; height: 100%;'>
                <canvas id='InternalPriceBreakChart'></canvas>
            </div>
        </div>
        <div class='col col-md-4'>
            <div id='internal-price-break-toolbar' class='btn-group'>
                <button class='btn btn-success' id='new-internal-price-break' type='button'>
                    <span class='fas fa-plus-circle'></span> {% trans "Add Internal Price Break" %}
                </button>
            </div>

            <table class='table table-striped table-condensed' id='internal-price-break-table' data-toolbar='#internal-price-break-toolbar'
                data-sort-name='quantity' data-sort-order='asc'>
            </table>
        </div>
    </div>
</div>
{% endif %}

{% if part.has_bom and roles.sales_order.view %}
<a class='anchor' id='bom-cost'></a>
<div class='panel-heading'>
    <h4>{% trans "BOM Cost" %}
        <a href='#overview' title='{% trans "Jump to overview" %}'><span class='fas fa-level-up-alt'></span></a>
    </h4>
</div>

<div class='panel-content'>
    <div class='row'>
        <div class='col col-md-6'>
            <table class='table table-bom table-condensed' data-toolbar='#button-toolbar' id='bom-pricing-table'></table>
        </div>

        {% if part.bom_count > 0 %}
        <div class='col col-md-6'>
            <h4>{% trans "BOM Pricing" %}</h4>
            <div style='max-width: 99%;'>
                <canvas id='BomChart'></canvas>
            </div>
        </div>
        {% endif %}
    </div>
</div>
{% endif %}

{% if part.salable and roles.sales_order.view %}
<a class='anchor' id='sale-cost'></a>
<div class='panel-heading'>
    <h4>{% trans "Sale Cost" %}
        <a href='#overview' title='{% trans "Jump to overview" %}'><span class='fas fa-level-up-alt'></span></a>
    </h4>
</div>

<div class='panel-content'>
    <div class='row full-height'>
        <div class='col col-md-8'>
            <div style='max-width: 99%; height: 100%;'>
                <canvas id='SalePriceBreakChart'></canvas>
            </div>
        </div>
        <div class='col col-md-4'>
            <div id='price-break-toolbar' class='btn-group'>
                <button class='btn btn-success' id='new-price-break' type='button'>
                    <span class='fas fa-plus-circle'></span> {% trans "Add Price Break" %}
                </button>
            </div>

            <table class='table table-striped table-condensed' id='price-break-table' data-toolbar='#price-break-toolbar'
            data-sort-name='quantity' data-sort-order='asc'>
            </table>
        </div>
    </div>
</div>

<<<<<<< HEAD
<a class='anchor' id='sale-price'></a>
=======
{% if show_price_history %}
<a class="anchor" id="sale-price"></a>
>>>>>>> 41177f86
<div class='panel-heading'>
    <h4>{% trans "Sale Price" %}
        <a href='#overview' title='{% trans "Jump to overview" %}'><span class='fas fa-level-up-alt'></span></a>
    </h4>
</div>

<div class='panel-content'>
    {% if sale_history|length > 0 %}
        <div style='max-width: 99%; min-height: 300px'>
            <canvas id='SalePriceChart'></canvas>
        </div>
    {% else %}
        <div class='alert alert-danger alert-block'>
            {% trans "No sale pice history available for this part." %}
        </div>
    {% endif %}
</div>
{% endif %}
{% endif %}
    <|MERGE_RESOLUTION|>--- conflicted
+++ resolved
@@ -45,13 +45,8 @@
                     </tr>
                 {% endif %}
             {% endif %}
-<<<<<<< HEAD
-
-            {% if part.bom_count > 0 %}
-=======
         
             {% if part.assembly and part.bom_count > 0 %}
->>>>>>> 41177f86
                 {% if min_total_bom_price %}
                     <tr>
                         <td><strong>{% trans "BOM Pricing" %}</strong>
@@ -178,13 +173,8 @@
     </div>
 </div>
 
-<<<<<<< HEAD
-{% if price_history %}
-<a class='anchor' id='purchase-price'></a>
-=======
 {% if show_price_history %}
 <a class="anchor" id="purchase-price"></a>
->>>>>>> 41177f86
 <div class='panel-heading'>
     <h4>{% trans "Purchase Price" %}
         <a href='#overview' title='{% trans "Jump to overview" %}'><span class='fas fa-level-up-alt'></span></a>
@@ -292,12 +282,8 @@
     </div>
 </div>
 
-<<<<<<< HEAD
-<a class='anchor' id='sale-price'></a>
-=======
 {% if show_price_history %}
 <a class="anchor" id="sale-price"></a>
->>>>>>> 41177f86
 <div class='panel-heading'>
     <h4>{% trans "Sale Price" %}
         <a href='#overview' title='{% trans "Jump to overview" %}'><span class='fas fa-level-up-alt'></span></a>
