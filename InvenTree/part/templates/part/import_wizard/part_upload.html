{% extends "part/part_app_base.html" %}
{% load inventree_extras %}
{% load i18n %}
{% load static %}

{% block sidebar %}
{% url "part-index" as url %}
{% trans "Return to Parts" as text %}
{% include "sidebar_link.html" with url=url text=text icon="fa-undo" %}
{% endblock %}

{% block content %}
<<<<<<< HEAD
    <div class='panel'>
        <div class='panel-heading'>
            <h4>
                {% trans "Import Parts from File" %}
                {{ wizard.form.media }}
            </h4>
        </div>
        <div class='panel-content'>
    {% if roles.part.change %}

        <p>{% blocktrans with step=wizard.steps.step1 count=wizard.steps.count %}Step {{step}} of {{count}}{% endblocktrans %}
        {% if description %}- {{ description }}{% endif %}</p>

        {% block form_alert %}
        {% endblock form_alert %}

        <form action='' method='post' class='js-modal-form' enctype='multipart/form-data'>
        {% csrf_token %}
        {% load crispy_forms_tags %}

        {% block form_buttons_top %}
        {% endblock form_buttons_top %}

        <table class='table table-striped' style='margin-top: 12px; margin-bottom: 0px'>
        {{ wizard.management_form }}
        {% block form_content %}
        {% crispy wizard.form %}
        {% endblock form_content %}
        </table>

        {% block form_buttons_bottom %}
        {% if wizard.steps.prev %}
        <button name='wizard_goto_step' type='submit' value='{{ wizard.steps.prev }}' class='save btn btn-outline-secondary'>{% trans "Previous Step" %}</button>
        {% endif %}
        <button type='submit' class='save btn btn-outline-secondary'>{% trans "Upload File" %}</button>
        </form>
        {% endblock form_buttons_bottom %}

    {% else %}
        <div class='alert alert-danger alert-block' role='alert'>
            {% trans "Unsuffitient privileges." %}
        </div>
    {% endif %}
    </div>
</div>
=======
    {% trans "Import Parts from File" as header_text %}
    {% roles.part.change as upload_go_ahead %}
    {% trans "Unsuffitient privileges." as error_text %}
    {% include "patterns/wizard/upload.html" with header_text=header_text upload_go_ahead=upload_go_ahead error_text=error_text %}
>>>>>>> 1cc8fd28
{% endblock %}

{% block js_ready %}
{{ block.super }}

enableSidebar('partupload');

{% endblock %}<|MERGE_RESOLUTION|>--- conflicted
+++ resolved
@@ -10,58 +10,10 @@
 {% endblock %}
 
 {% block content %}
-<<<<<<< HEAD
-    <div class='panel'>
-        <div class='panel-heading'>
-            <h4>
-                {% trans "Import Parts from File" %}
-                {{ wizard.form.media }}
-            </h4>
-        </div>
-        <div class='panel-content'>
-    {% if roles.part.change %}
-
-        <p>{% blocktrans with step=wizard.steps.step1 count=wizard.steps.count %}Step {{step}} of {{count}}{% endblocktrans %}
-        {% if description %}- {{ description }}{% endif %}</p>
-
-        {% block form_alert %}
-        {% endblock form_alert %}
-
-        <form action='' method='post' class='js-modal-form' enctype='multipart/form-data'>
-        {% csrf_token %}
-        {% load crispy_forms_tags %}
-
-        {% block form_buttons_top %}
-        {% endblock form_buttons_top %}
-
-        <table class='table table-striped' style='margin-top: 12px; margin-bottom: 0px'>
-        {{ wizard.management_form }}
-        {% block form_content %}
-        {% crispy wizard.form %}
-        {% endblock form_content %}
-        </table>
-
-        {% block form_buttons_bottom %}
-        {% if wizard.steps.prev %}
-        <button name='wizard_goto_step' type='submit' value='{{ wizard.steps.prev }}' class='save btn btn-outline-secondary'>{% trans "Previous Step" %}</button>
-        {% endif %}
-        <button type='submit' class='save btn btn-outline-secondary'>{% trans "Upload File" %}</button>
-        </form>
-        {% endblock form_buttons_bottom %}
-
-    {% else %}
-        <div class='alert alert-danger alert-block' role='alert'>
-            {% trans "Unsuffitient privileges." %}
-        </div>
-    {% endif %}
-    </div>
-</div>
-=======
     {% trans "Import Parts from File" as header_text %}
     {% roles.part.change as upload_go_ahead %}
     {% trans "Unsuffitient privileges." as error_text %}
     {% include "patterns/wizard/upload.html" with header_text=header_text upload_go_ahead=upload_go_ahead error_text=error_text %}
->>>>>>> 1cc8fd28
 {% endblock %}
 
 {% block js_ready %}
