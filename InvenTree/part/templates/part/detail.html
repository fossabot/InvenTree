{% extends "part/part_base.html" %}
{% load static %}
{% load i18n %}
{% load inventree_extras %}
{% load crispy_forms_tags %}
{% load markdownify %}

{% block sidebar %}
{% include 'part/part_sidebar.html' %}
{% endblock %}

{% block breadcrumb_tree %}
<div id='breadcrumb-tree'></div>
{% endblock breadcrumb_tree %}

{% block page_content %}

<div class='panel panel-hidden' id='panel-part-stock'>
    <div class='panel-heading'>
        <div class='d-flex flex-wrap'>
            <h4>{% trans "Part Stock" %}</h4>
            {% include "spacer.html" %}
            <div class='btn-group' role='group'>
                <button type='button' class='btn btn-success' id='new-stock-item' title='{% trans "Create new stock item" %}'>
                    <span class='fas fa-plus-circle'></span> {% trans "New Stock Item" %}
                </button>
            </div>
        </div>
    </div>
    <div class='panel-content'>
        {% include "stock_table.html" %}
    </div>
</div>

<div class='panel panel-hidden' id='panel-allocations'>
    <div class='panel-heading'>
        <div class='d-flex flex-wrap'>
            <h4>{% trans "Part Stock Allocations" %}</h4>
            {% include "spacer.html" %}
        </div>
    </div>
    <div class='panel-content'>
        <div id='allocations-button-toolbar'>
            <div class='btn-group' role='group'>
                {% include "filter_list.html" with id="allocations" %}
            </div>
        </div>
        <table class='table table-striped table-condensed' data-toolbar='#allocations-button-toolbar' id='part-allocation-table'></table>
    </div>
</div>

<div class='panel panel-hidden' id='panel-test-templates'>
    <div class='panel-heading'>
        <div class='d-flex flex-wrap'>
            <h4>{% trans "Part Test Templates" %}</h4>
            {% include "spacer.html" %}
            <div class='btn-group' role='group'>
                <div class='btn-group' role='group'>
                    <button type='button' class='btn btn-success' id='add-test-template'>
                        <span class='fas fa-plus-circle'></span> {% trans "Add Test Template" %}
                    </button>
                </div>
            </div>
        </div>
    </div>
    <div class='panel-content'>
        <div id='test-button-toolbar'>
            <div class='btn-group' role='group'>
                {% include "filter_list.html" with id="parttests" %}
            </div>
        </div>

        <table class='table table-striped table-condensed' data-toolbar='#test-button-toolbar' id='test-template-table'></table>
    </div>
</div>

<div class='panel panel-hidden' id='panel-purchase-orders'>
    <div class='panel-heading'>
        <div class='d-flex flex-wrap'>
            <h4>{% trans "Purchase Orders" %}</h4>
            {% include "spacer.html" %}
            <div class='btn-group' role='group'>
                <button class='btn btn-primary' type='button' id='part-order2' title='{% trans "Order part" %}'>
                    <span class='fas fa-shopping-cart'></span> {% trans "Order Part" %}
                </button>
            </div>
        </div>
    </div>
    <div class='panel-content'>
        <div id='po-button-bar'>
            <div class='button-toolbar container-fluid' style='float: right;'>
                {% include "filter_list.html" with id="partpurchaseorders" %}
            </div>
        </div>

        <table class='table table-striped table-condensed po-table' id='purchase-order-table' data-toolbar='#po-button-bar'>
        </table>
    </div>
</div>

<div class='panel panel-hidden' id='panel-sales-orders'>
    <div class='panel-heading'>
        <h4>{% trans "Sales Orders" %}</h4>
    </div>
    <div class='panel-content'>
        <div id='so-button-bar'>
            <div class='btn-group' role='group'>
                {% include "filter_list.html" with id="salesorder" %}
            </div>
        </div>

        <table class='table table-striped table-condensed po-table' id='sales-order-table' data-toolbar='#so-button-bar'>
        </table>
    </div>

    <div class='panel-heading'>
        <h4>{% trans "Sales Order Allocations" %}</h4>
    </div>
    <div class='panel-content'>
        
        <div id='sales-order-allocation-button-toolbar'>
            <div class='btn-group' role='group'>
                {% include "filter_list.html" with id="salesorderallocation" %}
            </div>
        </div>
        <table class='table table-striped table-condensed' id='sales-order-allocation-table' data-toolbar='#sales-order-allocation-button-toolbar'></table>
    </div>
</div>

{% settings_value "PART_SHOW_PRICE_HISTORY" as show_price_history %}
{% if show_price_history %}
<div class='panel panel-hidden' id='panel-pricing'>
    {% include "part/prices.html" %}
</div>
{% endif %}

<div class='panel panel-hidden' id='panel-part-notes'>
    <div class='panel-heading'>
        <div class='row'>
            <div class='col-sm-6'>
                <h4>{% trans "Notes" %}</h4>
            </div>
            <div class='col-sm-6'>
                <div class='btn-group float-right'>
                    <button type='button' id='edit-notes' title='{% trans "Edit Notes" %}' class='btn btn-outline-secondary'>
                        <span class='fas fa-edit'>
                        </span>
                    </button>
                </div>
            </div>
        </div>
    </div>
    <div class='panel-content'>
        {% if part.notes %}
        {{ part.notes | markdownify }}
        {% endif %}
    </div>
</div>

<div class='panel panel-hidden' id='panel-variants'>
    <div class='panel-heading'>
        <div class='d-flex flex-wrap'>
            <h4>{% trans "Part Variants" %}</h4>
            {% include "spacer.html" %}
            <div class='btn-group' role='group'>
                {% if part.is_template and part.active %}
                <button class='btn btn-success' id='new-variant' title='{% trans "Create new variant" %}'>
                    <span class='fas fa-plus-circle'></span> {% trans "New Variant" %}
                </button>
                {% endif %}
            </div>
        </div>
    </div>
    <div class='panel-content'>
        <div id='variant-button-toolbar'>
            <div class='button-toolbar container-fluid'>
                <div class='btn-group' role='group'>
                </div>
                {% include "filter_list.html" with id="variants" %}
            </div>
        </div>

        <table class='table table-striped table-condensed' id='variants-table' data-toolbar='#variant-button-toolbar'>
        </table>
    </div>
</div>

<div class='panel panel-hidden' id='panel-part-parameters'>
    <div class='panel-heading'>
        <div class='d-flex flex-wrap'>
            <h4>{% trans "Parameters" %}</h4>
            {% include "spacer.html" %}
            <div class='btn-group' role='group'>
                {% if roles.part.add %}
                <button title='{% trans "Add new parameter" %}' class='btn btn-success' id='param-create'>
                    <span class='fas fa-plus-circle'></span> {% trans "New Parameter" %}
                </button>
                {% endif %}
            </div>
        </div>
    </div>
    <div class='panel-content'>
        <div id='param-button-toolbar'>
            <div class='button-toolbar container-fluid' style='float: right;'>
                <div class='btn-group' role='group'>
                    {% include "filter_list.html" with id="parameters" %}
                </div>
            </div>
        </div>
        <table id='parameter-table' class='table table-condensed table-striped' data-toolbar='#param-button-toolbar'></table>
    </div>
</div>

<div class='panel panel-hidden' id='panel-part-attachments'>
    <div class='panel-heading'>
        <div class='d-flex flex-wrap'>
            <h4>{% trans "Attachments" %}</h4>
            {% include "spacer.html" %}
            <div class='btn-group' role='group'>
                {% include "attachment_button.html" %}
            </div>
        </div>
    </div>
    <div class='panel-content'>
        {% include "attachment_table.html" %}
    </div>
</div>

<div class='panel panel-hidden' id='panel-related-parts'>
    <div class='panel-heading'>
        <div class='d-flex flex-wrap'>
            <h4>{% trans "Related Parts" %}</h4>
            {% include "spacer.html" %}
            <div class='btn-group' role='group'>
                {% if roles.part.change %}
                <button class='btn btn-success' type='button' id='add-related-part' title='{% trans "Add Related" %}'>
                    <span class='fas fa-plus-circle'></span> {% trans "Add Related" %}
                </button>
                {% endif %}
            </div>
        </div>
    </div>
    <div class='panel-content'>
        <div id='related-button-toolbar'>
            <div class='btn-group' role='group'>
                {% include "filter_list.html" with id="related" %}
            </div>
        </div>

        <table id='related-parts-table' class='table table-striped table-condensed' data-toolbar='#related-button-toolbar'></table>
    </div>
</div>

<div class='panel panel-hidden' id='panel-bom'>
    <div class='panel-heading'>
        <div class='d-flex flex-wrap'>
            <h4>{% trans "Bill of Materials" %}</h4>
            {% include "spacer.html" %}
            <div class='btn-group' role='group'>
                <!-- Export menu -->
                <div class='btn-group'>
                    <button id='export-options' title='{% trans "Export actions" %}' class='btn btn-outline-secondary dropdown-toggle' type='button' data-bs-toggle='dropdown'>
                        <span class='fas fa-download'></span> <span class='caret'></span>
                    </button>
                    <ul class='dropdown-menu' role='menu'>
                        <li><a class='dropdown-item' href='#' id='download-bom'><span class='fas fa-file-download'></span> {% trans "Export BOM" %}</a></li>
                        {% if report_enabled %}
                        <li><a class='dropdown-item' href='#' id='print-bom-report'><span class='fas fa-file-pdf'></span> {% trans "Print BOM Report" %}</a></li>
                        {% endif %}
                    </ul>
                </div>
                <!-- Actions menu -->
                <div class='btn-group'>
                    <button id='bom-actions' title='{% trans "BOM actions" %}' class='btn btn-outline-secondary dropdown-toggle' type='button' data-bs-toggle='dropdown'>
                        <span class='fas fa-tools'></span> <span class='caret'></span>
                    </button>
                    <ul class='dropdown-menu' role='menu'>
                        <li><a class='dropdown-item' href='#' id='bom-upload'><span class='fas fa-file-upload'></span> {% trans "Upload BOM" %}</a></li>
                        <li><a class='dropdown-item' href='#' id='bom-duplicate'><span class='fas fa-clone'></span> {% trans "Copy BOM" %}</a></li>
                        <li><a class='dropdown-item' href='#' id='validate-bom'><span class='fas fa-clipboard-check icon-green'></span> {% trans "Validate BOM" %}</a></li>
                    </ul>
                </div>

                {% if roles.part.change %}
                <button class='btn btn-success' type='button' title='{% trans "New BOM Item" %}' id='bom-item-new'>
                    <span class='fas fa-plus-circle'></span> {% trans "Add BOM Item" %}
                </button>
                {% endif %}
            </div>
        </div>
    </div>
    <div class='panel-content'>
        {% include "part/bom.html" with part=part %}
    </div>
</div>

<div class='panel panel-hidden' id='panel-used-in'>
    <div class='panel-heading'>
        <h4>{% trans "Assemblies" %}</h4>
    </div>
    <div class='panel-content'>
        <div id='assembly-button-toolbar'>
            <div class='btn-group' role='group'>
                {% include "filter_list.html" with id="usedin" %}
            </div>
        </div>

        <table class='table table-striped table-condensed' id='used-table' data-toolbar='#assembly-button-toolbar'>
        </table>
    </div>
</div>

<div class='panel panel-hidden' id='panel-build-orders'>
    <div class='panel-heading'>
        <div class='d-flex flex-wrap'>
            <h4>{% trans "Part Builds" %}</h4>
            {% include "spacer.html" %}
            <div class='btn-group' role='group'>
                {% if part.active %}
                {% if roles.build.add %}
                <button class='btn btn-success' id='start-build'>
                    <span class='fas fa-tools'></span> {% trans "New Build Order" %}
                </button>
                {% endif %}
                {% endif %}
            </div>
        </div>
    </div>
    <div class='panel-content'>
        <div id='build-button-toolbar'>
            <div class='btn-group' role='group'>
                {% include "filter_list.html" with id="build" %}
            </div>
        </div>

        <table class='table table-striped table-condensed' data-toolbar='#build-button-toolbar' id='build-table'>
        </table>
    </div>

    <div class='panel-heading'>
        <h4>{% trans "Build Order Allocations" %}</h4>
    </div>
    <div class='panel-content'>
        <div id='build-allocation-button-toolbar'>
            <div class='btn-group' role='group'>
                {% include "filter_list.html" with id="buildorderallocation" %}
            </div>
        </div>
        <table class='table table-striped table-condensed' id='build-order-allocation-table' data-toolbar='#build-allocation-button-toolbar'></table>
    </div>
</div>

<div class='panel panel-hidden' id='panel-suppliers'>
    <div class='panel-heading'>
        <div class='d-flex flex-wrap'>
            <h4>{% trans "Part Suppliers" %}</h4>
            {% include "spacer.html" %}
            <div class='btn-group' role='group'>
                <button class='btn btn-success' id='supplier-create'>
                    <span class='fas fa-plus-circle'></span> {% trans "New Supplier Part" %}
                </button>
            </div>
        </div>
    </div>
    <div class='panel-content'>
        <div id='supplier-button-toolbar'>
            <div class='btn-group'>
                <div id='opt-dropdown' class='btn-group'>
                    <button id='supplier-part-options' class='btn btn-primary dropdown-toggle' type='button' data-bs-toggle='dropdown'>{% trans "Options" %} <span class='caret'></span></button>
                    <ul class='dropdown-menu'>
                        <li><a class='dropdown-item' href='#' id='supplier-part-delete' title='{% trans "Delete supplier parts" %}'>{% trans "Delete" %}</a></li>
                    </ul>
                </div>
                {% include "filter_list.html" with id="supplier-part" %}
            </div>
        </div>

        <table class='table table-striped table-condensed' id='supplier-part-table' data-toolbar='#supplier-button-toolbar'>
        </table>
    </div>

    <div class='panel-heading'>
        <div class='d-flex flex-wrap'>
            <h4>{% trans "Part Manufacturers" %}</h4>
            {% include "spacer.html" %}
            <div class='btn-group' role='group'>
                <button class='btn btn-success' id='manufacturer-create'>
                    <span class='fas fa-plus-circle'></span> {% trans "New Manufacturer Part" %}
                </button>
            </div>
        </div>
    </div>
    <div class='panel-content'>
        <div class='panel-content'>
            <div id='manufacturer-button-toolbar'>
                <div class='btn-group'>
                    <div id='opt-dropdown' class='btn-group'>
                        <button id='manufacturer-part-options' class='btn btn-primary dropdown-toggle' type='button' data-bs-toggle='dropdown'>{% trans "Options" %} <span class='caret'></span></button>
                        <ul class="dropdown-menu">
                            <li><a class='dropdown-item' href='#' id='manufacturer-part-delete' title='{% trans "Delete manufacturer parts" %}'><span class='fas fa-trash-alt icon-red'></span> {% trans "Delete" %}</a></li>
                        </ul>
                        {% include "filter_list.html" with id="manufacturer-part" %}
                    </div>
                </div>
            </div>
            <table class='table table-condensed table-striped' id='manufacturer-part-table' data-toolbar='#manufacturer-button-toolbar'></table>
        </div>
    </div>
</div>

{% endblock %}

{% block js_load %}
{{ block.super }}
{% endblock %}

{% block js_ready %}
    {{ block.super }}

    // Load the 'suppliers' tab
    onPanelLoad('suppliers', function() {

        function reloadSupplierPartTable() {
            $('#supplier-part-table').bootstrapTable('refresh');
        }

        $('#supplier-create').click(function () {

            createSupplierPart({
                part: {{ part.pk }},
                onSuccess: reloadSupplierPartTable,
            });
        });

        $('#supplier-part-delete').click(function() {

            var selections = $('#supplier-part-table').bootstrapTable('getSelections');

            var requests = [];

            showQuestionDialog(
                '{% trans "Delete Supplier Parts?" %}',
                '{% trans "All selected supplier parts will be deleted" %}',
                {
                    accept: function() {
                        selections.forEach(function(part) {
                            var url = `/api/company/part/${part.pk}/`;

                            requests.push(inventreeDelete(url));
                        });

                        $.when.apply($, requests).done(function() {
                            reloadSupplierPartTable();
                        });
                    }
                }
            );
        });

        loadSupplierPartTable(
            '#supplier-part-table',
            '{% url "api-supplier-part-list" %}',
            {
                params: {
                    part: {{ part.id }},
                    part_detail: false,
                    supplier_detail: true,
                    manufacturer_detail: true,
                },
            }
        );

        linkButtonsToSelection($('#supplier-part-table'), ['#supplier-part-options']);

        loadManufacturerPartTable(
            '#manufacturer-part-table',
            '{% url "api-manufacturer-part-list" %}',
            {
                params: {
                    part: {{ part.id }},
                    part_detail: true,
                    manufacturer_detail: true,
                },
            }
        );

        linkButtonsToSelection($('#manufacturer-part-table'), ['#manufacturer-part-options']);

        $('#manufacturer-part-delete').click(function() {

            var selections = $('#manufacturer-part-table').bootstrapTable('getSelections');

            deleteManufacturerParts(selections, {
                onSuccess: function() {
                    $('#manufacturer-part-table').bootstrapTable('refresh');
                }
            });
        });

        $('#manufacturer-create').click(function () {

            createManufacturerPart({
                part: {{ part.pk }},
                onSuccess: function() {
                    $('#manufacturer-part-table').bootstrapTable('refresh');
                }
            });
        });
    });

    // Load the 'builds' tab
    onPanelLoad('build-orders', function() {

        $('#start-build').click(function() {
            newBuildOrder({
                part: {{ part.pk }},
            });
        });

        loadBuildTable($('#build-table'), {
            url: '{% url "api-build-list" %}',
            params: {
                part: {{ part.id }},
            }
        });

        loadBuildOrderAllocationTable('#build-order-allocation-table', {
            params: {
                part: {{ part.id }},
            }
        });

    });

    // Load the 'sales orders' tab
    onPanelLoad('sales-orders', function() {
        loadSalesOrderAllocationTable('#sales-order-allocation-table', {
            params: {
                part: {{ part.id }},
            }
        });
    });

    // Load the 'used in' tab
    onPanelLoad('used-in', function() {

        loadUsedInTable(
            '#used-table',
            {{ part.pk }},
        );
    });

    // Load the 'BOM' tab
    onPanelLoad('bom', function() {
        // Load the BOM table data
        loadBomTable($('#bom-table'), {
            {% if roles.part.change %}
            editable: true,
            {% else %}
            editable: false,
            {% endif %}
            bom_url: '{% url "api-bom-list" %}',
            part_url: '{% url "api-part-list" %}',
            parent_id: {{ part.id }} ,
            sub_part_detail: true,
        });

        linkButtonsToSelection($('#bom-table'),
            [
                '#bom-item-delete',
            ]
        );

        $('#bom-item-delete').click(function() {

            // Get a list of the selected BOM items
            var rows = $('#bom-table').bootstrapTable('getSelections');

            // TODO - In the future, display (in the dialog) which items are going to be deleted

            showQuestionDialog(
                '{% trans "Delete selected BOM items?" %}',
                '{% trans "All selected BOM items will be deleted" %}',
                {
                    accept: function() {

                        // Keep track of each DELETE request
                        var requests = [];

                        rows.forEach(function(row) {
                            requests.push(
                                inventreeDelete(
                                    `/api/bom/${row.pk}/`,
                                )
                            );
                        });

                        // Wait for *all* the requests to complete
                        $.when.apply($, requests).done(function() {
                            location.reload();
                        });
                    }
                }
            );
        });

        $('#bom-upload').click(function() {
            location.href = '{% url "upload-bom" part.id %}';
        });

        $('#bom-duplicate').click(function() {

            duplicateBom({{ part.pk }}, {
                success: function(response) {
                    $('#bom-table').bootstrapTable('refresh');
                }
            });
        });

        $('#bom-item-new').click(function () {

            var fields = bomItemFields();

            fields.part.value = {{ part.pk }};
            fields.sub_part.filters = {
                active: true,
            };

            constructForm('{% url "api-bom-list" %}', {
                fields: fields,
                method: 'POST',
                title: '{% trans "Create BOM Item" %}',
                focus: 'sub_part',
                onSuccess: function() {
                    $('#bom-table').bootstrapTable('refresh');
                }
            });
        });

        $('#validate-bom').click(function() {

            validateBom({{ part.id }}, {
                reload: true
            });
        });

        $('#download-bom').click(function () {
            exportBom({{ part.id }});
        });

        {% if report_enabled %}
        $('#print-bom-report').click(function() {
            printBomReports([{{ part.pk }}]);
        });
        {% endif %}
    });

    // Load the 'allocations' tab
    onPanelLoad('allocations', function() {

        loadStockAllocationTable(
            $('#part-allocation-table'),
            {
                params: {
                    part: {{ part.pk }},
                },
            }
        );
    });

    // Load the 'related parts' tab
    onPanelLoad('related-parts', function() {

        loadRelatedPartsTable(
            '#related-parts-table',
            {{ part.pk }}
        );

        $('#add-related-part').click(function() {

            constructForm('{% url "api-part-related-list" %}', {
                method: 'POST',
                fields: {
                    part_1: {
                        hidden: true,
                        value: {{ part.pk }},
                    },
                    part_2: {
                        label: '{% trans "Related Part" %}',
                        filters: {
                            exclude_id: {{ part.pk }},
                            exclude_related: {{ part.pk }},
                        }
                    }
                },
                focus: 'part_2',
                title: '{% trans "Add Related Part" %}',
                onSuccess: function() {
                    $('#related-parts-table').bootstrapTable('refresh');
                }
            });
        });

        $('.delete-related-part').click(function() {
            var button = $(this);

            launchModalForm(button.attr('url'), {
                reload: true,
            });
        });
    });

    // Load the 'variants' tab
    onPanelLoad('variants', function() {
        loadPartVariantTable($('#variants-table'), {{ part.pk }});

        $('#new-variant').click(function() {

            duplicatePart(
                {{ part.pk}},
                {
                    variant: true,
                }
            );
        });
    });

    // Load the BOM table data in the pricing view
    {% if part.has_bom and roles.sales_order.view %}
    loadBomTable($("#bom-pricing-table"), {
        editable: false,
        bom_url: '{% url "api-bom-list" %}',
        part_url: '{% url "api-part-list" %}',
        parent_id: {{ part.id }} ,
        sub_part_detail: true,
    });
    {% endif %}

    onPanelLoad('purchase-orders', function() {
        loadPartPurchaseOrderTable(
            '#purchase-order-table',
            {{ part.pk }},
        );
    });

    onPanelLoad('sales-orders', function() {
        loadSalesOrderTable($('#sales-order-table'), {
            url: '{% url "api-so-list" %}',
            params: {
                part: {{ part.id }},
            },
        });
    });


    $('#part-order2').click(function() {
        launchModalForm('{% url "order-parts" %}', {
            data: {
                part: {{ part.id }},
            },
            reload: true,
        });
    });

    onPanelLoad('test-templates', function() {

        // Load test template table
        loadPartTestTemplateTable(
            $('#test-template-table'),
            {
                part: {{ part.pk }},
                params: {
                    part: {{ part.pk }},
                }
            }
        );

        // Callback for 'add test template' button
        $('#add-test-template').click(function() {

            constructForm('{% url "api-part-test-template-list" %}', {
                method: 'POST',
                fields: {
                    test_name: {},
                    description: {},
                    required: {},
                    requires_value: {},
                    requires_attachment: {},
                    part: {
                        value: {{ part.pk }},
                        hidden: true,
                    }
                },
                title: '{% trans "Add Test Result Template" %}',
                onSuccess: function() {
                    $('#test-template-table').bootstrapTable('refresh');
                }
            });
        });
    });

    onPanelLoad('part-stock', function() {
        $('#new-stock-item').click(function () {
            createNewStockItem({
                data: {
                    part: {{ part.id }},
                    {% if part.default_location %}
                    location: {{ part.default_location.pk }},
                    {% endif %}
                }
            });
        });

        loadStockTable($('#stock-table'), {
            params: {
                part: {{ part.id }},
                location_detail: true,
                part_detail: true,
                supplier_part_detail: true,
            },
            groupByField: 'location',
            buttons: [
                '#stock-options',
            ],
            url: '{% url "api-stock-list" %}',
        });

<<<<<<< HEAD
        $('#stock-export').click(function() {

            exportStock({
                part: {{ part.pk }}
            });
        });

=======
>>>>>>> 776138f2
        $('#item-create').click(function () {
            createNewStockItem({
                data: {
                    part: {{ part.id }},
                }
            });
        });
    });

    $('#edit-notes').click(function() {
        constructForm('{% url "api-part-detail" part.pk %}', {
            fields: {
                notes: {
                    multiline: true,
                }
            },
            title: '{% trans "Edit Part Notes" %}',
            reload: true,
        });
    });

    $('.slidey').change(function() {
        var field = $(this).attr('fieldname');

        var checked = $(this).prop('checked');

        var data = {};

        data[field] = checked;
        // Update the particular field
        inventreePut('{% url "api-part-detail" part.id %}',
            data,
            {
                method: 'PATCH',
                reloadOnSuccess: true,
            },
        );
    });

    onPanelLoad('part-parameters', function() {
        loadPartParameterTable(
            '#parameter-table',
            '{% url "api-part-parameter-list" %}',
            {
                params: {
                    part: {{ part.pk }},
                }
            }
        );

        $('#param-table').inventreeTable({
        });

        {% if roles.part.add %}
        $('#param-create').click(function() {

            constructForm('{% url "api-part-parameter-list" %}', {
                method: 'POST',
                fields: {
                    part: {
                        value: {{ part.pk }},
                        hidden: true,
                    },
                    template: {},
                    data: {},
                },
                title: '{% trans "Add Parameter" %}',
                onSuccess: function() {
                    $('#parameter-table').bootstrapTable('refresh');
                }
            });
        });
        {% endif %}

        $('.param-edit').click(function() {
            var button = $(this);

            launchModalForm(button.attr('url'), {
                reload: true,
            });
        });

        $('.param-delete').click(function() {
            var button = $(this);

            launchModalForm(button.attr('url'), {
                reload: true,
            });
        });
    });

    onPanelLoad('part-attachments', function() {
        loadAttachmentTable('{% url "api-part-attachment-list" %}', {
            filters: {
                part: {{ part.pk }},
            },
            fields: {
                part: {
                    value: {{ part.pk }},
                    hidden: true
                }
            }
        });

        enableDragAndDrop(
            '#attachment-dropzone',
            '{% url "api-part-attachment-list" %}',
            {
                data: {
                    part: {{ part.id }},
                },
                label: 'attachment',
                success: function(data, status, xhr) {
                    reloadAttachmentTable();
                }
            }
        );
    });


    {% default_currency as currency %}

    // history graphs
    {% if price_history %}
        var purchasepricedata = {
                labels: [
                    {% for line in price_history %}'{% render_date line.date %}',{% endfor %}
                ],
                datasets: [{
                    label: '{% blocktrans %}Purchase Unit Price - {{currency}}{% endblocktrans %}',
                    backgroundColor: 'rgba(255, 99, 132, 0.2)',
                    borderColor: 'rgb(255, 99, 132)',
                    yAxisID: 'y',
                    data: [
                        {% for line in price_history %}{{ line.price|stringformat:".2f" }},{% endfor %}
                    ],
                    borderWidth: 1,
                    type: 'line'
                },
                {% if 'price_diff' in price_history.0 %}
                {
                    label: '{% blocktrans %}Unit Price-Cost Difference - {{currency}}{% endblocktrans %}',
                    backgroundColor: 'rgba(68, 157, 68, 0.2)',
                    borderColor: 'rgb(68, 157, 68)',
                    yAxisID: 'y2',
                    data: [
                        {% for line in price_history %}{{ line.price_diff|stringformat:".2f" }},{% endfor %}
                    ],
                    borderWidth: 1,
                    type: 'line',
                    hidden: true,
                },
                {
                    label: '{% blocktrans %}Supplier Unit Cost - {{currency}}{% endblocktrans %}',
                    backgroundColor: 'rgba(70, 127, 155, 0.2)',
                    borderColor: 'rgb(70, 127, 155)',
                    yAxisID: 'y',
                    data: [
                        {% for line in price_history %}{{ line.price_part|stringformat:".2f" }},{% endfor %}
                    ],
                    borderWidth: 1,
                    type: 'line',
                    hidden: true,
                },
                {% endif %}
                {
                    label: '{% trans "Quantity" %}',
                    backgroundColor: 'rgba(255, 206, 86, 0.2)',
                    borderColor: 'rgb(255, 206, 86)',
                    yAxisID: 'y1',
                    data: [
                        {% for line in price_history %}{{ line.qty|stringformat:"f" }},{% endfor %}
                    ],
                    borderWidth: 1
                }]
            }
        var StockPriceChart = loadStockPricingChart($('#StockPriceChart'), purchasepricedata)
    {% endif %}

    {% if bom_parts %}
        var bom_colors =  randomColor({hue: 'green', count: {{ bom_parts|length }} })
        var bomdata = {
            labels: [{% for line in bom_parts %}'{{ line.name }}',{% endfor %}],
            datasets:  [
            {
              label: 'Price',
              data: [{% for line in bom_parts %}{{ line.min_price }},{% endfor %}],
                backgroundColor: bom_colors,
            },
            {% if bom_pie_max %}
            {
                label: 'Max Price',
                data: [{% for line in bom_parts %}{{ line.max_price }},{% endfor %}],
                backgroundColor: bom_colors,
              },
            {% endif %}
            ]
        };
        var BomChart = loadBomChart(document.getElementById('BomChart'), bomdata)
    {% endif %}


    // Internal pricebreaks
    {% settings_value "PART_INTERNAL_PRICE" as show_internal_price %}
    {% if show_internal_price and roles.sales_order.view %}
        initPriceBreakSet(
            $('#internal-price-break-table'),
            {
                part_id: {{part.id}},
                pb_human_name: 'internal price break',
                pb_url_slug: 'internal-price',
                pb_url: '{% url "api-part-internal-price-list" %}',
                pb_new_btn: $('#new-internal-price-break'),
                pb_new_url: '{% url "internal-price-break-create" %}',
                linkedGraph: $('#InternalPriceBreakChart'),
            },
        );
    {% endif %}

    // Sales pricebreaks
    {% if part.salable and roles.sales_order.view %}
        initPriceBreakSet(
            $('#price-break-table'),
            {
                part_id: {{part.id}},
                pb_human_name: 'sale price break',
                pb_url_slug: 'sale-price',
                pb_url: '{% url "api-part-sale-price-list" %}',
                pb_new_btn: $('#new-price-break'),
                pb_new_url: '{% url "sale-price-break-create" %}',
                linkedGraph: $('#SalePriceBreakChart'),
            },
        );
    {% endif %}

    // Sale price history
    {% if sale_history %}
            var salepricedata = {
                    labels: [
                        {% for line in sale_history %}'{% render_date line.date %}',{% endfor %}
                    ],
                    datasets: [{
                        label: '{% blocktrans %}Unit Price - {{currency}}{% endblocktrans %}',
                        backgroundColor: 'rgba(255, 99, 132, 0.2)',
                        borderColor: 'rgb(255, 99, 132)',
                        yAxisID: 'y',
                        data: [
                            {% for line in sale_history %}{{ line.price|stringformat:".2f" }},{% endfor %}
                        ],
                        borderWidth: 1,
                    },
                    {
                        label: '{% trans "Quantity" %}',
                        backgroundColor: 'rgba(255, 206, 86, 0.2)',
                        borderColor: 'rgb(255, 206, 86)',
                        yAxisID: 'y1',
                        data: [
                            {% for line in sale_history %}{{ line.qty|stringformat:"f" }},{% endfor %}
                        ],
                        borderWidth: 1,
                        type: 'bar',
                    }]
                }
            var SalePriceChart = loadSellPricingChart($('#SalePriceChart'), salepricedata)
    {% endif %}

    enableSidebar('part');

    enableBreadcrumbTree({
        label: 'part',
        url: '{% url "api-part-category-tree" %}',
        {% if part.category %}
        selected: {{ part.category.pk }},
        {% endif %}
        processNode: function(node) {
            node.text = node.name;
            node.href = `/part/category/${node.pk}/`;

            return node;
        }
    });

{% endblock %}<|MERGE_RESOLUTION|>--- conflicted
+++ resolved
@@ -825,16 +825,6 @@
             url: '{% url "api-stock-list" %}',
         });
 
-<<<<<<< HEAD
-        $('#stock-export').click(function() {
-
-            exportStock({
-                part: {{ part.pk }}
-            });
-        });
-
-=======
->>>>>>> 776138f2
         $('#item-create').click(function () {
             createNewStockItem({
                 data: {
