--- conflicted
+++ resolved
@@ -308,19 +308,7 @@
     url: '{% url "api-stock-list" %}',
 });
 
-<<<<<<< HEAD
-$('#stock-export').click(function() {
-
-    exportStock({
-        supplier_part: {{ part.pk }},
-    });
-
-});
-
-$('#item-create').click(function() {
-=======
 $("#item-create").click(function() {
->>>>>>> 776138f2
     createNewStockItem({
         data: {
             part: {{ part.part.id }},
