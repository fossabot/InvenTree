--- conflicted
+++ resolved
@@ -3,11 +3,7 @@
 "Project-Id-Version: inventree\n"
 "Report-Msgid-Bugs-To: \n"
 "POT-Creation-Date: 2021-05-13 04:04+0000\n"
-<<<<<<< HEAD
-"PO-Revision-Date: 2021-05-10 03:00\n"
-=======
 "PO-Revision-Date: 2021-05-13 04:17\n"
->>>>>>> 499bad2b
 "Last-Translator: \n"
 "Language-Team: German\n"
 "Language: de_DE\n"
@@ -1455,30 +1451,6 @@
 msgstr "Anhang gelöscht"
 
 #: common/files.py:64
-<<<<<<< HEAD
-#, fuzzy
-#| msgid "Unsupported file format: {f}"
-msgid "Unsupported file format: {ext.upper()}"
-msgstr "Nicht unterstütztes Dateiformat: {f}"
-
-#: common/files.py:69
-#, fuzzy
-#| msgid "Error reading BOM file (invalid data)"
-msgid "Error reading file (invalid format)"
-msgstr "Fehler beim Lesen der Stückliste (ungültige Daten)"
-
-#: common/files.py:71
-#, fuzzy
-#| msgid "Error reading BOM file (incorrect row size)"
-msgid "Error reading file (incorrect dimension)"
-msgstr "Fehler beim Lesen der Stückliste (ungültige Zeilengröße)"
-
-#: common/files.py:73
-#, fuzzy
-#| msgid "Error reading BOM file (invalid data)"
-msgid "Error reading file (data could be corrupted)"
-msgstr "Fehler beim Lesen der Stückliste (ungültige Daten)"
-=======
 msgid "Unsupported file format: {ext.upper()}"
 msgstr "Dateiformat nicht unterstützt: {ext.upper()}"
 
@@ -1493,29 +1465,12 @@
 #: common/files.py:73
 msgid "Error reading file (data could be corrupted)"
 msgstr "Fehler beim Lesen der Datei (Daten könnten beschädigt sein)"
->>>>>>> 499bad2b
 
 #: common/forms.py:38 templates/attachment_table.html:15
 msgid "File"
 msgstr "Datei"
 
 #: common/forms.py:39
-<<<<<<< HEAD
-#, fuzzy
-#| msgid "Select BOM file to upload"
-msgid "Select file to upload"
-msgstr "Stücklisten-Datei zum Upload auswählen"
-
-#: common/forms.py:54
-msgid "{name.title()} File"
-msgstr ""
-
-#: common/forms.py:55
-#, fuzzy, python-brace-format
-#| msgid "Select BOM file to upload"
-msgid "Select {name} file to upload"
-msgstr "Stücklisten-Datei zum Upload auswählen"
-=======
 msgid "Select file to upload"
 msgstr "Datei zum Hochladen auswählen"
 
@@ -1527,7 +1482,6 @@
 #, python-brace-format
 msgid "Select {name} file to upload"
 msgstr "{name} Datei zum Hochladen auswählen"
->>>>>>> 499bad2b
 
 #: common/models.py:58
 msgid "InvenTree Instance Name"
@@ -1904,25 +1858,12 @@
 msgstr "Übereinstimmende Felder"
 
 #: common/views.py:186
-<<<<<<< HEAD
-#, fuzzy
-#| msgid "Stock Items"
-msgid "Match Items"
-msgstr "Teilbestand"
-
-#: common/views.py:479
-#, fuzzy
-#| msgid "No builds matching query"
-msgid "Fields matching failed"
-msgstr "Keine Bauaufträge passen zur Anfrage"
-=======
 msgid "Match Items"
 msgstr "Positionen zuordnen"
 
 #: common/views.py:479
 msgid "Fields matching failed"
 msgstr "Felder zuteilen fehlgeschlagen"
->>>>>>> 499bad2b
 
 #: company/forms.py:38 company/models.py:142
 #: company/templates/company/detail.html:42
@@ -3082,21 +3023,13 @@
 
 #: order/templates/order/order_wizard/match_fields.html:20
 msgid "Duplicate selections found, see below. Fix them then retry submitting."
-<<<<<<< HEAD
-msgstr ""
-=======
 msgstr "Doppelte Auswahlen gefunden, siehe unten. Reparieren und erneut versuchen."
->>>>>>> 499bad2b
 
 #: order/templates/order/order_wizard/match_fields.html:27
 #: order/templates/order/order_wizard/match_parts.html:18
 #: order/templates/order/order_wizard/po_upload.html:40
 msgid "Previous Step"
-<<<<<<< HEAD
-msgstr ""
-=======
 msgstr "Vorheriger Schritt"
->>>>>>> 499bad2b
 
 #: order/templates/order/order_wizard/match_fields.html:29
 #: order/templates/order/order_wizard/match_parts.html:20
@@ -3115,15 +3048,8 @@
 msgstr "Spalte entfernen"
 
 #: order/templates/order/order_wizard/match_fields.html:60
-<<<<<<< HEAD
-#, fuzzy
-#| msgid "Duplicate column selection"
-msgid "Duplicate selection"
-msgstr "Spalte doppelt ausgewählt"
-=======
 msgid "Duplicate selection"
 msgstr "Auswahl duplizieren"
->>>>>>> 499bad2b
 
 #: order/templates/order/order_wizard/match_fields.html:71
 #: order/templates/order/order_wizard/match_parts.html:51
@@ -3143,42 +3069,21 @@
 msgstr "Zeile"
 
 #: order/templates/order/order_wizard/match_parts.html:28
-<<<<<<< HEAD
-#, fuzzy
-#| msgid "Delete Supplier Part"
-msgid "Select Supplier Part"
-msgstr "Zuliefererteil entfernen"
-
-#: order/templates/order/order_wizard/po_upload.html:11
-#, fuzzy
-#| msgid "Edit Purchase Order"
-msgid "Upload File for Purchase Order"
-msgstr "Bestellung bearbeiten"
-=======
 msgid "Select Supplier Part"
 msgstr "Zulieferer-Teil auswählen"
 
 #: order/templates/order/order_wizard/po_upload.html:11
 msgid "Upload File for Purchase Order"
 msgstr "Datei zur Bestellung hochladen"
->>>>>>> 499bad2b
 
 #: order/templates/order/order_wizard/po_upload.html:18
 #, python-format
 msgid "Step %(step)s of %(count)s"
-<<<<<<< HEAD
-msgstr ""
-
-#: order/templates/order/order_wizard/po_upload.html:48
-msgid "Order is already processed. Files cannot be uploaded."
-msgstr ""
-=======
 msgstr "Schritt %(step)s von %(count)s"
 
 #: order/templates/order/order_wizard/po_upload.html:48
 msgid "Order is already processed. Files cannot be uploaded."
 msgstr "Bestellung ist bereits verarbeitet. Dateien können nicht hochgeladen werden."
->>>>>>> 499bad2b
 
 #: order/templates/order/order_wizard/select_parts.html:9
 msgid "Step 1 of 2 - Select Part Suppliers"
@@ -3535,15 +3440,8 @@
 msgstr "Versand fehlgeschlagen"
 
 #: order/views.py:584
-<<<<<<< HEAD
-#, fuzzy
-#| msgid "Supplier Parts"
-msgid "Match Supplier Parts"
-msgstr "Zuliefererteile"
-=======
 msgid "Match Supplier Parts"
 msgstr "Zuliefererteile zuordnen"
->>>>>>> 499bad2b
 
 #: order/views.py:798
 msgid "Receive Parts"
@@ -6370,21 +6268,11 @@
 
 #: templates/about.html:80 templates/clip.html:4
 msgid "copy to clipboard"
-<<<<<<< HEAD
-msgstr ""
-
-#: templates/about.html:80
-#, fuzzy
-#| msgid "No user information"
-msgid "copy version information"
-msgstr "Keine Benutzerinformation"
-=======
 msgstr "In die Zwischenablage kopieren"
 
 #: templates/about.html:80
 msgid "copy version information"
 msgstr ""
->>>>>>> 499bad2b
 
 #: templates/about.html:90 templates/js/modals.js:559
 #: templates/js/modals.js:837 templates/modals.html:29 templates/modals.html:54
