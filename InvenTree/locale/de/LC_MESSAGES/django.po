msgid ""
msgstr ""
"Project-Id-Version: inventree\n"
"Report-Msgid-Bugs-To: \n"
"POT-Creation-Date: 2021-08-24 04:15+0000\n"
<<<<<<< HEAD
"PO-Revision-Date: 2021-08-22 15:01\n"
=======
"PO-Revision-Date: 2021-08-24 04:52\n"
>>>>>>> 48fcdac9
"Last-Translator: \n"
"Language-Team: German\n"
"Language: de_DE\n"
"MIME-Version: 1.0\n"
"Content-Type: text/plain; charset=UTF-8\n"
"Content-Transfer-Encoding: 8bit\n"
"Plural-Forms: nplurals=2; plural=(n != 1);\n"
"X-Crowdin-Project: inventree\n"
"X-Crowdin-Project-ID: 452300\n"
"X-Crowdin-Language: de\n"
"X-Crowdin-File: /[inventree.InvenTree] l10/InvenTree/locale/en/LC_MESSAGES/django.po\n"
"X-Crowdin-File-ID: 138\n"

#: InvenTree/api.py:64
msgid "API endpoint not found"
msgstr "API-Endpunkt nicht gefunden"

#: InvenTree/api.py:110
msgid "No action specified"
msgstr "Keine Aktion angegeben"

#: InvenTree/api.py:124
msgid "No matching action found"
msgstr "Keine passende Aktion gefunden"

#: InvenTree/fields.py:100
msgid "Enter date"
msgstr "Datum eingeben"

#: InvenTree/forms.py:111 build/forms.py:102 build/forms.py:123
#: build/forms.py:145 build/forms.py:169 build/forms.py:185 build/forms.py:227
#: order/forms.py:30 order/forms.py:41 order/forms.py:52 order/forms.py:63
#: order/forms.py:74 part/forms.py:108 templates/js/translated/forms.js:529
msgid "Confirm"
msgstr "Bestätigen"

#: InvenTree/forms.py:127
msgid "Confirm delete"
msgstr "Löschung bestätigen"

#: InvenTree/forms.py:128
msgid "Confirm item deletion"
msgstr "Löschung von Position bestätigen"

#: InvenTree/forms.py:160 templates/registration/login.html:76
msgid "Enter password"
msgstr "Passwort eingeben"

#: InvenTree/forms.py:161
msgid "Enter new password"
msgstr "Neues Passwort eingeben"

#: InvenTree/forms.py:168
msgid "Confirm password"
msgstr "Passwort wiederholen"

#: InvenTree/forms.py:169
msgid "Confirm new password"
msgstr "Neues Passwort bestätigen"

#: InvenTree/forms.py:201
msgid "Select Category"
msgstr "Kategorie auswählen"

#: InvenTree/helpers.py:401
#, python-brace-format
msgid "Duplicate serial: {n}"
msgstr "Doppelte Seriennummer: {n}"

#: InvenTree/helpers.py:408 order/models.py:315 order/models.py:425
#: stock/views.py:1363
msgid "Invalid quantity provided"
msgstr "Keine gültige Menge"

#: InvenTree/helpers.py:411
msgid "Empty serial number string"
msgstr "Keine Seriennummer angegeben"

#: InvenTree/helpers.py:433 InvenTree/helpers.py:436 InvenTree/helpers.py:439
#: InvenTree/helpers.py:464
#, python-brace-format
msgid "Invalid group: {g}"
msgstr "Ungültige Gruppe: {g}"

#: InvenTree/helpers.py:469
#, python-brace-format
msgid "Duplicate serial: {g}"
msgstr "Doppelte Seriennummer: {g}"

#: InvenTree/helpers.py:477
msgid "No serial numbers found"
msgstr "Keine Seriennummern gefunden"

#: InvenTree/helpers.py:481
#, python-brace-format
msgid "Number of unique serial number ({s}) must match quantity ({q})"
msgstr "Anzahl der eindeutigen Seriennummern ({s}) muss mit der Anzahl ({q}) übereinstimmen"

#: InvenTree/models.py:66 stock/models.py:1815
msgid "Attachment"
msgstr "Anhang"

#: InvenTree/models.py:67
msgid "Select file to attach"
msgstr "Datei zum Anhängen auswählen"

#: InvenTree/models.py:69 templates/js/translated/attachment.js:75
msgid "Comment"
msgstr "Kommentar"

#: InvenTree/models.py:69
msgid "File comment"
msgstr "Datei-Kommentar"

#: InvenTree/models.py:75 InvenTree/models.py:76 common/models.py:993
#: common/models.py:994 part/models.py:2051
#: report/templates/report/inventree_test_report_base.html:91
#: templates/js/translated/stock.js:1593
msgid "User"
msgstr "Benutzer"

#: InvenTree/models.py:79
msgid "upload date"
msgstr "Hochladedatum"

#: InvenTree/models.py:99
msgid "Filename must not be empty"
msgstr "Dateiname darf nicht leer sein"

#: InvenTree/models.py:122
msgid "Invalid attachment directory"
msgstr "Ungültiges Verzeichnis für Anhang"

#: InvenTree/models.py:132
#, python-brace-format
msgid "Filename contains illegal character '{c}'"
msgstr "Dateiname enthält ungültiges Zeichen '{c}'"

#: InvenTree/models.py:135
msgid "Filename missing extension"
msgstr "Dateiendung fehlt"

#: InvenTree/models.py:142
msgid "Attachment with this filename already exists"
msgstr "Anhang mit diesem Dateinamen bereits vorhanden"

#: InvenTree/models.py:149
msgid "Error renaming file"
msgstr "Fehler beim Umbenennen"

#: InvenTree/models.py:184
msgid "Invalid choice"
msgstr "Ungültige Auswahl"

#: InvenTree/models.py:200 InvenTree/models.py:201 company/models.py:414
#: label/models.py:112 part/models.py:658 part/models.py:2212
#: part/templates/part/part_base.html:241 report/models.py:181
#: templates/InvenTree/search.html:137 templates/InvenTree/search.html:289
#: templates/js/translated/company.js:592 templates/js/translated/part.js:438
#: templates/js/translated/part.js:571 templates/js/translated/part.js:1087
#: templates/js/translated/stock.js:1386
msgid "Name"
msgstr "Name"

#: InvenTree/models.py:207 build/models.py:187
#: build/templates/build/detail.html:24 company/models.py:353
#: company/models.py:569 company/templates/company/manufacturer_part.html:76
#: company/templates/company/supplier_part.html:75 label/models.py:119
#: order/models.py:158 order/templates/order/purchase_order_detail.html:313
#: part/models.py:681 part/templates/part/part_base.html:246
#: part/templates/part/set_category.html:14 report/models.py:194
#: report/models.py:551 report/models.py:590
#: report/templates/report/inventree_build_order_base.html:118
#: templates/InvenTree/search.html:144 templates/InvenTree/search.html:224
#: templates/InvenTree/search.html:296
#: templates/InvenTree/settings/header.html:9
#: templates/js/translated/bom.js:210 templates/js/translated/build.js:868
#: templates/js/translated/build.js:1162 templates/js/translated/company.js:308
#: templates/js/translated/company.js:506
#: templates/js/translated/company.js:788 templates/js/translated/order.js:313
#: templates/js/translated/order.js:415 templates/js/translated/part.js:497
#: templates/js/translated/part.js:681 templates/js/translated/part.js:864
#: templates/js/translated/part.js:1099 templates/js/translated/part.js:1167
#: templates/js/translated/stock.js:765 templates/js/translated/stock.js:1398
#: templates/js/translated/stock.js:1443
msgid "Description"
msgstr "Beschreibung"

#: InvenTree/models.py:208
msgid "Description (optional)"
msgstr "Beschreibung (optional)"

#: InvenTree/models.py:216
msgid "parent"
msgstr "Eltern"

#: InvenTree/serializers.py:53 part/models.py:2454
msgid "Must be a valid number"
msgstr "Muss eine gültige Nummer sein"

#: InvenTree/serializers.py:237
msgid "Filename"
msgstr "Dateiname"

#: InvenTree/settings.py:523
msgid "German"
msgstr "Deutsch"

#: InvenTree/settings.py:524
msgid "Greek"
msgstr "Griechisch"

#: InvenTree/settings.py:525
msgid "English"
msgstr "Englisch"

#: InvenTree/settings.py:526
msgid "Spanish"
msgstr "Spanisch"

#: InvenTree/settings.py:527
msgid "French"
msgstr "Französisch"

#: InvenTree/settings.py:528
msgid "Hebrew"
msgstr "Hebräisch"

#: InvenTree/settings.py:529
msgid "Italian"
msgstr "Italienisch"

#: InvenTree/settings.py:530
msgid "Japanese"
msgstr "Japanisch"

#: InvenTree/settings.py:531
msgid "Korean"
msgstr "Koreanisch"

#: InvenTree/settings.py:532
msgid "Dutch"
msgstr "Niederländisch"

#: InvenTree/settings.py:533
msgid "Norwegian"
msgstr "Norwegisch"

#: InvenTree/settings.py:534
msgid "Polish"
msgstr "Polnisch"

#: InvenTree/settings.py:535
msgid "Russian"
msgstr "Russisch"

#: InvenTree/settings.py:536
msgid "Swedish"
msgstr "Schwedisch"

#: InvenTree/settings.py:537
msgid "Thai"
msgstr "Thailändisch"

#: InvenTree/settings.py:538
msgid "Turkish"
msgstr "Türkisch"

#: InvenTree/settings.py:539
msgid "Vietnamese"
msgstr "Vietnamesisch"

#: InvenTree/settings.py:540
msgid "Chinese"
msgstr "Chinesisch"

#: InvenTree/status.py:94
msgid "Background worker check failed"
msgstr "Hintergrund-Prozess-Kontrolle fehlgeschlagen"

#: InvenTree/status.py:98
msgid "Email backend not configured"
msgstr "E-Mail-Backend nicht konfiguriert"

#: InvenTree/status.py:101
msgid "InvenTree system health checks failed"
msgstr "InvenTree Status-Überprüfung fehlgeschlagen"

#: InvenTree/status_codes.py:104 InvenTree/status_codes.py:145
#: InvenTree/status_codes.py:314
msgid "Pending"
msgstr "Ausstehend"

#: InvenTree/status_codes.py:105
msgid "Placed"
msgstr "Platziert"

#: InvenTree/status_codes.py:106 InvenTree/status_codes.py:317
msgid "Complete"
msgstr "Fertig"

#: InvenTree/status_codes.py:107 InvenTree/status_codes.py:147
#: InvenTree/status_codes.py:316
msgid "Cancelled"
msgstr "Storniert"

#: InvenTree/status_codes.py:108 InvenTree/status_codes.py:148
#: InvenTree/status_codes.py:190
msgid "Lost"
msgstr "Verloren"

#: InvenTree/status_codes.py:109 InvenTree/status_codes.py:149
#: InvenTree/status_codes.py:192
msgid "Returned"
msgstr "Zurückgegeben"

#: InvenTree/status_codes.py:146
#: order/templates/order/sales_order_base.html:126
msgid "Shipped"
msgstr "Versendet"

#: InvenTree/status_codes.py:186
msgid "OK"
msgstr "OK"

#: InvenTree/status_codes.py:187
msgid "Attention needed"
msgstr "erfordert Eingriff"

#: InvenTree/status_codes.py:188
msgid "Damaged"
msgstr "Beschädigt"

#: InvenTree/status_codes.py:189
msgid "Destroyed"
msgstr "Zerstört"

#: InvenTree/status_codes.py:191
msgid "Rejected"
msgstr "Zurückgewiesen"

#: InvenTree/status_codes.py:272
msgid "Legacy stock tracking entry"
msgstr "Alter Lagerbestands-Tracking-Eintrag"

#: InvenTree/status_codes.py:274
msgid "Stock item created"
msgstr "Lagerbestand erstellt"

#: InvenTree/status_codes.py:276
msgid "Edited stock item"
msgstr "Lagerbestand bearbeitet"

#: InvenTree/status_codes.py:277
msgid "Assigned serial number"
msgstr "Seriennummer hinzugefügt"

#: InvenTree/status_codes.py:279
msgid "Stock counted"
msgstr "Lagerbestand gezählt"

#: InvenTree/status_codes.py:280
msgid "Stock manually added"
msgstr "Lagerbestand manuell hinzugefügt"

#: InvenTree/status_codes.py:281
msgid "Stock manually removed"
msgstr "Lagerbestand manuell entfernt"

#: InvenTree/status_codes.py:283
msgid "Location changed"
msgstr "Standort geändert"

#: InvenTree/status_codes.py:285
msgid "Installed into assembly"
msgstr "In Baugruppe installiert"

#: InvenTree/status_codes.py:286
msgid "Removed from assembly"
msgstr "Aus Baugruppe entfernt"

#: InvenTree/status_codes.py:288
msgid "Installed component item"
msgstr "Komponente installiert"

#: InvenTree/status_codes.py:289
msgid "Removed component item"
msgstr "Komponente entfernt"

#: InvenTree/status_codes.py:291
msgid "Split from parent item"
msgstr "Vom übergeordneten Element geteilt"

#: InvenTree/status_codes.py:292
msgid "Split child item"
msgstr "Unterobjekt geteilt"

#: InvenTree/status_codes.py:294 templates/js/translated/table_filters.js:173
msgid "Sent to customer"
msgstr "Zum Kunden geschickt"

#: InvenTree/status_codes.py:295
msgid "Returned from customer"
msgstr "Rücksendung vom Kunden"

#: InvenTree/status_codes.py:297
msgid "Build order output created"
msgstr "Endprodukt erstellt"

#: InvenTree/status_codes.py:298
msgid "Build order output completed"
msgstr "Endprodukt fertiggestellt"

#: InvenTree/status_codes.py:300
msgid "Received against purchase order"
msgstr "Gegen Bestellung empfangen"

#: InvenTree/status_codes.py:315
msgid "Production"
msgstr "in Arbeit"

#: InvenTree/validators.py:22
msgid "Not a valid currency code"
msgstr "Kein gültiger Währungscode"

#: InvenTree/validators.py:50
msgid "Invalid character in part name"
msgstr "Ungültiger Buchstabe im Teilenamen"

#: InvenTree/validators.py:63
#, python-brace-format
msgid "IPN must match regex pattern {pat}"
msgstr "IPN muss zu Regex-Muster  {pat} passen"

#: InvenTree/validators.py:77 InvenTree/validators.py:91
#: InvenTree/validators.py:105
#, python-brace-format
msgid "Reference must match pattern {pattern}"
msgstr "Referenz muss zu Regex-Muster {pattern} passen"

#: InvenTree/validators.py:113
#, python-brace-format
msgid "Illegal character in name ({x})"
msgstr "Ungültiges Zeichen im Namen ({x})"

#: InvenTree/validators.py:132 InvenTree/validators.py:148
msgid "Overage value must not be negative"
msgstr "Überschuss-Wert darf nicht negativ sein"

#: InvenTree/validators.py:150
msgid "Overage must not exceed 100%"
msgstr "Überschuss darf 100% nicht überschreiten"

#: InvenTree/validators.py:157
msgid "Overage must be an integer value or a percentage"
msgstr "Überschuss muss eine Ganzzahl oder ein Prozentwert sein"

#: InvenTree/views.py:610
msgid "Delete Item"
msgstr "Element löschen"

#: InvenTree/views.py:659
msgid "Check box to confirm item deletion"
msgstr "Häkchen setzen um Löschung von Objekt zu bestätigen"

#: InvenTree/views.py:674 templates/InvenTree/settings/user.html:14
msgid "Edit User Information"
msgstr "Benutzerinformationen bearbeiten"

#: InvenTree/views.py:685 templates/InvenTree/settings/user.html:18
msgid "Set Password"
msgstr "Passwort eingeben"

#: InvenTree/views.py:704
msgid "Password fields must match"
msgstr "Passwörter stimmen nicht überein"

#: InvenTree/views.py:910 templates/navbar.html:105
msgid "System Information"
msgstr "Systeminformationen"

#: barcodes/api.py:53 barcodes/api.py:150
msgid "Must provide barcode_data parameter"
msgstr "barcode_data Parameter angeben"

#: barcodes/api.py:126
msgid "No match found for barcode data"
msgstr "Keine Treffer für Barcode"

#: barcodes/api.py:128
msgid "Match found for barcode data"
msgstr "Treffer für Barcode gefunden"

#: barcodes/api.py:153
msgid "Must provide stockitem parameter"
msgstr "BestandsObjekt-Parameter muss angegeben werden"

#: barcodes/api.py:160
msgid "No matching stock item found"
msgstr "Keine passende BestandsObjekt gefunden"

#: barcodes/api.py:190
msgid "Barcode already matches StockItem object"
msgstr "Barcode entspricht bereits BestandsObjekt"

#: barcodes/api.py:194
msgid "Barcode already matches StockLocation object"
msgstr "Barcode entspricht bereits Bestandslagerort"

#: barcodes/api.py:198
msgid "Barcode already matches Part object"
msgstr "Barcode entspricht bereits Teil"

#: barcodes/api.py:204 barcodes/api.py:216
msgid "Barcode hash already matches StockItem object"
msgstr "Barcode ist bereits BestandsObjekt zugeordnet"

#: barcodes/api.py:222
msgid "Barcode associated with StockItem"
msgstr "Barcode zugeordnet zu BestandsObjekt"

#: build/forms.py:37
msgid "Build Order reference"
msgstr "Bauauftrags-Referenz"

#: build/forms.py:38
msgid "Order target date"
msgstr "geplantes Bestelldatum"

#: build/forms.py:42 build/templates/build/build_base.html:146
#: build/templates/build/detail.html:124
#: order/templates/order/order_base.html:124
#: order/templates/order/sales_order_base.html:119
#: report/templates/report/inventree_build_order_base.html:126
#: templates/js/translated/build.js:945 templates/js/translated/order.js:330
#: templates/js/translated/order.js:433
msgid "Target Date"
msgstr "Zieldatum"

#: build/forms.py:43 build/models.py:277
msgid "Target date for build completion. Build will be overdue after this date."
msgstr "Zieldatum für Bauauftrag-Fertigstellung."

#: build/forms.py:48 build/forms.py:90 build/forms.py:266 build/models.py:1402
#: build/templates/build/allocation_card.html:23
#: build/templates/build/auto_allocate.html:17
#: build/templates/build/build_base.html:133
#: build/templates/build/detail.html:34 common/models.py:1025
#: company/forms.py:42 company/templates/company/supplier_part.html:226
#: order/forms.py:120 order/forms.py:142 order/forms.py:159 order/models.py:706
#: order/models.py:952 order/templates/order/order_wizard/match_parts.html:30
#: order/templates/order/order_wizard/select_parts.html:34
#: order/templates/order/purchase_order_detail.html:349
#: order/templates/order/sales_order_detail.html:201
#: order/templates/order/sales_order_detail.html:208
#: order/templates/order/sales_order_detail.html:293
#: order/templates/order/sales_order_detail.html:365 part/forms.py:249
#: part/forms.py:265 part/forms.py:281 part/models.py:2356
#: part/templates/part/bom_upload/match_parts.html:31
#: part/templates/part/detail.html:973 part/templates/part/detail.html:1059
#: part/templates/part/part_pricing.html:16
#: report/templates/report/inventree_build_order_base.html:114
#: report/templates/report/inventree_po_report.html:91
#: report/templates/report/inventree_so_report.html:91
#: report/templates/report/inventree_test_report_base.html:77
#: stock/forms.py:140 stock/templates/stock/item_base.html:269
#: stock/templates/stock/stock_adjust.html:18
#: templates/js/translated/barcode.js:364 templates/js/translated/bom.js:225
#: templates/js/translated/build.js:271 templates/js/translated/build.js:606
#: templates/js/translated/build.js:1172
#: templates/js/translated/model_renderers.js:56
#: templates/js/translated/order.js:528 templates/js/translated/part.js:1273
#: templates/js/translated/part.js:1396 templates/js/translated/part.js:1452
#: templates/js/translated/stock.js:1578 templates/js/translated/stock.js:1776
msgid "Quantity"
msgstr "Anzahl"

#: build/forms.py:49
msgid "Number of items to build"
msgstr "Anzahl der zu bauenden Teile"

#: build/forms.py:91
msgid "Enter quantity for build output"
msgstr "Menge der Endprodukte angeben"

#: build/forms.py:95 order/forms.py:114 stock/forms.py:83
msgid "Serial Numbers"
msgstr "Seriennummer"

#: build/forms.py:97
msgid "Enter serial numbers for build outputs"
msgstr "Seriennummer für dieses Endprodukt eingeben"

#: build/forms.py:103
msgid "Confirm creation of build output"
msgstr "Anlage von Endprodukt(en) bestätigen"

#: build/forms.py:124
msgid "Confirm deletion of build output"
msgstr "Löschen des Endprodukt bestätigen"

#: build/forms.py:145
msgid "Confirm unallocation of stock"
msgstr "Aufhebung der BestandsZuordnung bestätigen"

#: build/forms.py:169
msgid "Confirm stock allocation"
msgstr "Bestandszuordnung bestätigen"

#: build/forms.py:186
msgid "Mark build as complete"
msgstr "Bauauftrag als vollständig markieren"

#: build/forms.py:210 build/templates/build/auto_allocate.html:18
#: stock/forms.py:280 stock/templates/stock/item_base.html:299
#: stock/templates/stock/stock_adjust.html:17
#: templates/InvenTree/search.html:260 templates/js/translated/barcode.js:363
#: templates/js/translated/barcode.js:531 templates/js/translated/build.js:256
#: templates/js/translated/build.js:620 templates/js/translated/order.js:513
#: templates/js/translated/part.js:146 templates/js/translated/stock.js:134
#: templates/js/translated/stock.js:260 templates/js/translated/stock.js:865
#: templates/js/translated/stock.js:1470
msgid "Location"
msgstr "Lagerort"

#: build/forms.py:211
msgid "Location of completed parts"
msgstr "Lagerort der Endprodukte"

#: build/forms.py:215 build/templates/build/build_base.html:138
#: build/templates/build/detail.html:62 order/models.py:549
#: order/templates/order/receive_parts.html:24
#: stock/templates/stock/item_base.html:422 templates/InvenTree/search.html:252
#: templates/js/translated/barcode.js:119 templates/js/translated/build.js:902
#: templates/js/translated/order.js:317 templates/js/translated/order.js:420
#: templates/js/translated/stock.js:844 templates/js/translated/stock.js:1547
#: templates/js/translated/stock.js:1792
msgid "Status"
msgstr "Status"

#: build/forms.py:216
msgid "Build output stock status"
msgstr "Bestands-Status der Endprodukte"

#: build/forms.py:223
msgid "Confirm incomplete"
msgstr "Bauauftrag nicht fertiggestellt"

#: build/forms.py:224
msgid "Confirm completion with incomplete stock allocation"
msgstr "Fertigstellung mit nicht kompletter Bestandszuordnung bestätigen"

#: build/forms.py:227
msgid "Confirm build completion"
msgstr "Bauauftrag-Fertigstellung bestätigen"

#: build/forms.py:252
msgid "Confirm cancel"
msgstr "Abbruch bestätigen"

#: build/forms.py:252 build/views.py:65
msgid "Confirm build cancellation"
msgstr "Bauabbruch bestätigen"

#: build/forms.py:266
msgid "Select quantity of stock to allocate"
msgstr "Menge der BestandsObjekte für Zuordnung auswählen"

#: build/models.py:113
msgid "Invalid choice for parent build"
msgstr "Ungültige Wahl für übergeordneten Bauauftrag"

#: build/models.py:117 build/templates/build/build_base.html:9
#: build/templates/build/build_base.html:73
#: report/templates/report/inventree_build_order_base.html:106
#: templates/js/translated/build.js:233
msgid "Build Order"
msgstr "Bauauftrag"

#: build/models.py:118 build/templates/build/index.html:8
#: build/templates/build/index.html:15
#: order/templates/order/sales_order_detail.html:34
#: order/templates/order/so_navbar.html:19
#: order/templates/order/so_navbar.html:22 part/templates/part/navbar.html:50
#: part/templates/part/navbar.html:53 templates/InvenTree/index.html:229
#: templates/InvenTree/search.html:185
#: templates/InvenTree/settings/navbar.html:101
#: templates/InvenTree/settings/navbar.html:103 users/models.py:44
msgid "Build Orders"
msgstr "Bauaufträge"

#: build/models.py:178
msgid "Build Order Reference"
msgstr "Bauauftragsreferenz"

#: build/models.py:179 order/models.py:246 order/models.py:533
#: order/models.py:713 order/templates/order/purchase_order_detail.html:344
#: order/templates/order/sales_order_detail.html:360 part/models.py:2365
#: part/templates/part/bom_upload/match_parts.html:30
#: report/templates/report/inventree_po_report.html:92
#: report/templates/report/inventree_so_report.html:92
#: templates/js/translated/bom.js:217 templates/js/translated/build.js:695
#: templates/js/translated/build.js:1166
msgid "Reference"
msgstr "Referenz"

#: build/models.py:190
msgid "Brief description of the build"
msgstr "Kurze Beschreibung des Baus"

#: build/models.py:199 build/templates/build/build_base.html:163
#: build/templates/build/detail.html:80
msgid "Parent Build"
msgstr "Eltern-Bauauftrag"

#: build/models.py:200
msgid "BuildOrder to which this build is allocated"
msgstr "Bauauftrag, zu dem dieser Bauauftrag zugwiesen ist"

#: build/models.py:205 build/templates/build/auto_allocate.html:16
#: build/templates/build/build_base.html:128
#: build/templates/build/detail.html:29 company/models.py:704
#: order/models.py:766 order/models.py:825
#: order/templates/order/order_wizard/select_parts.html:32
#: order/templates/order/purchase_order_detail.html:298
#: order/templates/order/receive_parts.html:19
#: order/templates/order/sales_order_detail.html:345 part/models.py:297
#: part/models.py:1996 part/models.py:2012 part/models.py:2031
#: part/models.py:2049 part/models.py:2128 part/models.py:2250
#: part/models.py:2340 part/templates/part/detail.html:199
#: part/templates/part/part_app_base.html:8
#: part/templates/part/part_pricing.html:12
#: part/templates/part/set_category.html:13
#: report/templates/report/inventree_build_order_base.html:110
#: report/templates/report/inventree_po_report.html:90
#: report/templates/report/inventree_so_report.html:90
#: templates/InvenTree/search.html:112 templates/InvenTree/search.html:210
#: templates/js/translated/barcode.js:362 templates/js/translated/bom.js:183
#: templates/js/translated/build.js:586 templates/js/translated/build.js:873
#: templates/js/translated/build.js:1139 templates/js/translated/company.js:447
#: templates/js/translated/company.js:697 templates/js/translated/part.js:662
#: templates/js/translated/part.js:828 templates/js/translated/stock.js:132
#: templates/js/translated/stock.js:726 templates/js/translated/stock.js:1764
msgid "Part"
msgstr "Teil"

#: build/models.py:213
msgid "Select part to build"
msgstr "Teil für den Bauauftrag wählen"

#: build/models.py:218
msgid "Sales Order Reference"
msgstr "Auftrag Referenz"

#: build/models.py:222
msgid "SalesOrder to which this build is allocated"
msgstr "Bestellung, die diesem Bauauftrag zugewiesen ist"

#: build/models.py:227
msgid "Source Location"
msgstr "Quell-Lagerort"

#: build/models.py:231
msgid "Select location to take stock from for this build (leave blank to take from any stock location)"
msgstr "Entnahme-Lagerort für diesen Bauauftrag wählen (oder leer lassen für einen beliebigen Lagerort)"

#: build/models.py:236
msgid "Destination Location"
msgstr "Ziel-Lagerort"

#: build/models.py:240
msgid "Select location where the completed items will be stored"
msgstr "Lagerort an dem fertige Objekte gelagert werden auswählen"

#: build/models.py:244
msgid "Build Quantity"
msgstr "Bau-Anzahl"

#: build/models.py:247
msgid "Number of stock items to build"
msgstr "Anzahl der zu bauenden BestandsObjekt"

#: build/models.py:251
msgid "Completed items"
msgstr "Fertiggestellte Teile"

#: build/models.py:253
msgid "Number of stock items which have been completed"
msgstr "Anzahl der fertigen BestandsObjekte"

#: build/models.py:257 part/templates/part/part_base.html:198
msgid "Build Status"
msgstr "Bauauftrags-Status"

#: build/models.py:261
msgid "Build status code"
msgstr "Bau-Statuscode"

#: build/models.py:265 stock/models.py:507
msgid "Batch Code"
msgstr "Losnummer"

#: build/models.py:269
msgid "Batch code for this build output"
msgstr "Losnummer für dieses Endprodukt"

#: build/models.py:272 order/models.py:162 part/models.py:853
#: part/templates/part/part_base.html:272 templates/js/translated/order.js:428
msgid "Creation Date"
msgstr "Erstelldatum"

#: build/models.py:276 order/models.py:555
msgid "Target completion date"
msgstr "geplantes Fertigstellungsdatum"

#: build/models.py:280 order/models.py:288 templates/js/translated/build.js:950
msgid "Completion Date"
msgstr "Fertigstellungsdatum"

#: build/models.py:286
msgid "completed by"
msgstr "Fertiggestellt von"

#: build/models.py:294 templates/js/translated/build.js:915
msgid "Issued by"
msgstr "Aufgegeben von"

#: build/models.py:295
msgid "User who issued this build order"
msgstr "Nutzer der diesen Bauauftrag erstellt hat"

#: build/models.py:303 build/templates/build/build_base.html:184
#: build/templates/build/detail.html:108 order/models.py:176
#: order/templates/order/order_base.html:138
#: order/templates/order/sales_order_base.html:140 part/models.py:857
#: report/templates/report/inventree_build_order_base.html:159
#: templates/js/translated/build.js:930
msgid "Responsible"
msgstr "Verantwortlicher Benutzer"

#: build/models.py:304
msgid "User responsible for this build order"
msgstr "Nutzer der für diesen Bauauftrag zuständig ist"

#: build/models.py:309 build/templates/build/detail.html:94
#: company/templates/company/manufacturer_part.html:83
#: company/templates/company/supplier_part.html:82
#: part/templates/part/part_base.html:266 stock/models.py:501
#: stock/templates/stock/item_base.html:359
msgid "External Link"
msgstr "Externer Link"

#: build/models.py:310 part/models.py:715 stock/models.py:503
msgid "Link to external URL"
msgstr "Link zu einer externen URL"

#: build/models.py:314 build/templates/build/navbar.html:52
#: company/models.py:141 company/models.py:576
#: company/templates/company/navbar.html:69
#: company/templates/company/navbar.html:72 order/models.py:180
#: order/models.py:715 order/templates/order/po_navbar.html:38
#: order/templates/order/po_navbar.html:41
#: order/templates/order/purchase_order_detail.html:420
#: order/templates/order/sales_order_detail.html:440
#: order/templates/order/so_navbar.html:33
#: order/templates/order/so_navbar.html:36 part/models.py:842
#: part/templates/part/detail.html:105 part/templates/part/navbar.html:120
#: part/templates/part/navbar.html:123
#: report/templates/report/inventree_build_order_base.html:173
#: stock/forms.py:138 stock/forms.py:250 stock/forms.py:282 stock/models.py:573
#: stock/models.py:1715 stock/models.py:1821
#: stock/templates/stock/navbar.html:57 templates/js/translated/barcode.js:37
#: templates/js/translated/bom.js:369 templates/js/translated/company.js:793
#: templates/js/translated/stock.js:269 templates/js/translated/stock.js:511
#: templates/js/translated/stock.js:964
msgid "Notes"
msgstr "Notizen"

#: build/models.py:315
msgid "Extra build notes"
msgstr "Extranotizen für den Bauauftrag"

#: build/models.py:792
msgid "No build output specified"
msgstr "kein Endprodukt angegeben"

#: build/models.py:795
msgid "Build output is already completed"
msgstr "Endprodukt bereits hergstellt"

#: build/models.py:798
msgid "Build output does not match Build Order"
msgstr "Endprodukt stimmt nicht mit dem Bauauftrag überein"

#: build/models.py:1208
msgid "BuildItem must be unique for build, stock_item and install_into"
msgstr "Bauauftrags-Objekt muss für Bauauftrag, Lager-Objekt und installiert_in eindeutig sein"

#: build/models.py:1233
msgid "Build item must specify a build output, as master part is marked as trackable"
msgstr "Bauauftragsposition muss ein Endprodukt festlegen, da der übergeordnete Teil verfolgbar ist"

#: build/models.py:1237
#, python-brace-format
msgid "Allocated quantity ({n}) must not exceed available quantity ({q})"
msgstr "Reserviermenge ({n}) muss kleiner Bestandsmenge ({q}) sein. Zugewiesene Anzahl ({n}) darf nicht die verfügbare ({q}) Anzahl überschreiten"

#: build/models.py:1244 order/models.py:926
msgid "StockItem is over-allocated"
msgstr "Zu viele BestandsObjekt zugewiesen"

#: build/models.py:1248 order/models.py:929
msgid "Allocation quantity must be greater than zero"
msgstr "Reserviermenge muss größer null sein"

#: build/models.py:1252
msgid "Quantity must be 1 for serialized stock"
msgstr "Anzahl muss 1 für Objekte mit Seriennummer sein"

#: build/models.py:1312
#, python-brace-format
msgid "Selected stock item not found in BOM for part '{p}'"
msgstr "Ausgewähltes BestandsObjekt nicht Stückliste für Teil '{p}' gefunden"

#: build/models.py:1372 stock/templates/stock/item_base.html:331
#: templates/InvenTree/search.html:183 templates/js/translated/build.js:846
#: templates/navbar.html:35
msgid "Build"
msgstr "Bauauftrag"

#: build/models.py:1373
msgid "Build to allocate parts"
msgstr "Bauauftrag starten um Teile zuzuweisen"

#: build/models.py:1389 stock/templates/stock/item_base.html:8
#: stock/templates/stock/item_base.html:31
#: stock/templates/stock/item_base.html:353
#: stock/templates/stock/stock_adjust.html:16
#: templates/js/translated/build.js:244 templates/js/translated/build.js:249
#: templates/js/translated/build.js:993 templates/js/translated/order.js:501
#: templates/js/translated/order.js:506 templates/js/translated/stock.js:1529
msgid "Stock Item"
msgstr "BestandsObjekt"

#: build/models.py:1390
msgid "Source stock item"
msgstr "Quell-BestandsObjekt"

#: build/models.py:1403
msgid "Stock quantity to allocate to build"
msgstr "BestandsObjekt-Anzahl dem Bauauftrag zuweisen"

#: build/models.py:1411
msgid "Install into"
msgstr "Installiere in"

#: build/models.py:1412
msgid "Destination stock item"
msgstr "Ziel-BestandsObjekt"

#: build/templates/build/allocation_card.html:21
#: build/templates/build/complete_output.html:46
#: order/templates/order/sales_order_detail.html:206
#: order/templates/order/sales_order_detail.html:291
#: report/templates/report/inventree_test_report_base.html:75
#: stock/models.py:495 stock/templates/stock/item_base.html:251
#: templates/js/translated/build.js:604
#: templates/js/translated/model_renderers.js:54
msgid "Serial Number"
msgstr "Seriennummer"

#: build/templates/build/auto_allocate.html:9
msgid "Automatically Allocate Stock"
msgstr "Lagerbestand automatisch zuweisen"

#: build/templates/build/auto_allocate.html:10
msgid "The following stock items will be allocated to the specified build output"
msgstr "Die folgenden BestandsObjekte werden den ausgewählten Endprodukten zugeordnet"

#: build/templates/build/auto_allocate.html:37
msgid "No stock items found that can be automatically allocated to this build"
msgstr "Keine BestandsObjekte gefunden, die diesem Endprodukt automatisch zugewiesen werden können"

#: build/templates/build/auto_allocate.html:39
msgid "Stock items will have to be manually allocated"
msgstr "BestandsObjekte müssen manuell zugewiesen werden"

#: build/templates/build/build_base.html:18
#, python-format
msgid "This Build Order is allocated to Sales Order %(link)s"
msgstr "Dieser Bauauftrag ist dem Auftrag %(link)s zugeordnet"

#: build/templates/build/build_base.html:25
#, python-format
msgid "This Build Order is a child of Build Order %(link)s"
msgstr "Dieser Bauauftrag ist dem Bauauftrag %(link)s untergeordnet"

#: build/templates/build/build_base.html:32
msgid "Build Order is ready to mark as completed"
msgstr "Bauauftrag ist bereit abgeschlossen zu werden"

#: build/templates/build/build_base.html:37
msgid "Build Order cannot be completed as outstanding outputs remain"
msgstr "Bauauftrag kann nicht abgeschlossen werden, da es noch ausstehende Endprodukte gibt"

#: build/templates/build/build_base.html:42
msgid "Required build quantity has not yet been completed"
msgstr "Benötigte Teil-Anzahl wurde noch nicht fertiggestellt"

#: build/templates/build/build_base.html:47
msgid "Stock has not been fully allocated to this Build Order"
msgstr "Lagerbestand wurde Bauauftrag noch nicht vollständig zugewiesen"

#: build/templates/build/build_base.html:75
#: company/templates/company/company_base.html:40
#: company/templates/company/manufacturer_part.html:29
#: company/templates/company/supplier_part.html:30
#: order/templates/order/order_base.html:26
#: order/templates/order/sales_order_base.html:37
#: part/templates/part/category.html:27 part/templates/part/part_base.html:30
#: stock/templates/stock/item_base.html:62
#: stock/templates/stock/location.html:31
msgid "Admin view"
msgstr "Admin"

#: build/templates/build/build_base.html:81
#: build/templates/build/build_base.html:150
#: order/templates/order/order_base.html:32
#: order/templates/order/order_base.html:86
#: order/templates/order/sales_order_base.html:43
#: order/templates/order/sales_order_base.html:88
#: templates/js/translated/table_filters.js:259
#: templates/js/translated/table_filters.js:278
#: templates/js/translated/table_filters.js:295
msgid "Overdue"
msgstr "Überfällig"

#: build/templates/build/build_base.html:90
msgid "Print actions"
msgstr "Aktionen drucken"

#: build/templates/build/build_base.html:94
msgid "Print Build Order"
msgstr "Bauauftrag drucken"

#: build/templates/build/build_base.html:100
#: build/templates/build/build_base.html:222
msgid "Complete Build"
msgstr "Bauauftrag fertigstellen"

#: build/templates/build/build_base.html:105
msgid "Build actions"
msgstr "Bau-Auftrag Aktionen"

#: build/templates/build/build_base.html:109
msgid "Edit Build"
msgstr "Bauauftrag bearbeiten"

#: build/templates/build/build_base.html:111
#: build/templates/build/build_base.html:206 build/views.py:56
msgid "Cancel Build"
msgstr "Bauauftrag abbrechen"

#: build/templates/build/build_base.html:114
msgid "Delete Build"
msgstr "Bauauftrag löschen"

#: build/templates/build/build_base.html:124
#: build/templates/build/detail.html:15
msgid "Build Details"
msgstr "Bau-Status"

#: build/templates/build/build_base.html:150
#, python-format
msgid "This build was due on %(target)s"
msgstr "Bauauftrag war fällig am %(target)s"

#: build/templates/build/build_base.html:157
#: build/templates/build/detail.html:67
msgid "Progress"
msgstr "Fortschritt"

#: build/templates/build/build_base.html:170
#: build/templates/build/detail.html:87 order/models.py:823
#: order/templates/order/sales_order_base.html:9
#: order/templates/order/sales_order_base.html:35
#: order/templates/order/sales_order_ship.html:25
#: report/templates/report/inventree_build_order_base.html:136
#: report/templates/report/inventree_so_report.html:77
#: stock/templates/stock/item_base.html:293
#: templates/js/translated/order.js:375
msgid "Sales Order"
msgstr "Auftrag"

#: build/templates/build/build_base.html:177
#: build/templates/build/detail.html:101
#: report/templates/report/inventree_build_order_base.html:153
msgid "Issued By"
msgstr "Aufgegeben von"

#: build/templates/build/build_base.html:214
msgid "Incomplete Outputs"
msgstr "Unfertige Endprodukte"

#: build/templates/build/build_base.html:215
msgid "Build Order cannot be completed as incomplete build outputs remain"
msgstr "Bauauftrag kann nicht abgeschlossen werden, da es noch unvollständige Endprodukte gibt"

#: build/templates/build/build_output_create.html:7
msgid "The Bill of Materials contains trackable parts"
msgstr "Die Stückliste enthält verfolgbare Teile"

#: build/templates/build/build_output_create.html:8
msgid "Build outputs must be generated individually."
msgstr "Endprodukte müssen individuell angelegt werden."

#: build/templates/build/build_output_create.html:9
msgid "Multiple build outputs will be created based on the quantity specified."
msgstr "Mehrere Endprodukte werden anhand der gegebenen Anzahl angelegt werden."

#: build/templates/build/build_output_create.html:15
msgid "Trackable parts can have serial numbers specified"
msgstr "Nachverfolgbare Teile können Seriennummern haben"

#: build/templates/build/build_output_create.html:16
msgid "Enter serial numbers to generate multiple single build outputs"
msgstr "Seriennummeren für mehrere einzelne Endprodukte angeben"

#: build/templates/build/cancel.html:5
msgid "Are you sure you wish to cancel this build?"
msgstr "Sind Sie sicher, dass sie diesen Bauauftrag abbrechen möchten?"

#: build/templates/build/complete.html:8
msgid "Build Order is complete"
msgstr "Bauauftrag ist vollständig"

#: build/templates/build/complete.html:12
msgid "Build Order is incomplete"
msgstr "Bauauftrag ist unvollständig"

#: build/templates/build/complete.html:15
msgid "Incompleted build outputs remain"
msgstr "unfertige Endprodukte vorhanden"

#: build/templates/build/complete.html:18
msgid "Required build quantity has not been completed"
msgstr "Benötigte Teil-Anzahl wurde noch nicht fertiggestellt"

#: build/templates/build/complete.html:21
msgid "Required stock has not been fully allocated"
msgstr "Benötigter Bestand wurde nicht vollständig zugewiesen"

#: build/templates/build/complete_output.html:10
msgid "Stock allocation is complete for this output"
msgstr "Lagerzuordnung für dieses Endprodukt ist vollständig"

#: build/templates/build/complete_output.html:14
msgid "Stock allocation is incomplete"
msgstr "Bestandszuordnung ist nicht vollständig"

#: build/templates/build/complete_output.html:20
msgid "tracked parts have not been fully allocated"
msgstr "verfolgte Teile wurden nicht vollständig zugewiesen"

#: build/templates/build/complete_output.html:41
msgid "The following items will be created"
msgstr "Die folgenden Objekte werden erstellt"

#: build/templates/build/create_build_item.html:7
msgid "Select a stock item to allocate to the selected build output"
msgstr "BestandsObjekt zur Zuordnung zum ausgewählten Endprodukt auswählen"

#: build/templates/build/create_build_item.html:11
#, python-format
msgid "The allocated stock will be installed into the following build output:<br><i>%(output)s</i>"
msgstr "Der zugeordnete Bestand wird in den folgenden Endprodukten verbaut werden:<br><i>%(output)s</i>"

#: build/templates/build/create_build_item.html:17
#, python-format
msgid "No stock available for %(part)s"
msgstr "Kein Bestand verfügbar für %(part)s"

#: build/templates/build/delete_build_item.html:8
msgid "Are you sure you want to unallocate this stock?"
msgstr "Sind Sie sicher, dass sie die folgenden Bestands-Zuordnung entfernen möchten?"

#: build/templates/build/delete_build_item.html:11
msgid "The selected stock will be unallocated from the build output"
msgstr "Der ausgeählte Bestand wird von den Endprodukten zurückgenommen werden"

#: build/templates/build/detail.html:38
msgid "Stock Source"
msgstr "Ausgangs-Lager"

#: build/templates/build/detail.html:43
msgid "Stock can be taken from any available location."
msgstr "Bestand kann jedem verfügbaren Lagerort entnommen werden."

#: build/templates/build/detail.html:49 order/forms.py:88 order/models.py:782
#: order/templates/order/purchase_order_detail.html:409
#: order/templates/order/receive_parts.html:25 stock/forms.py:134
msgid "Destination"
msgstr "Ziel-Lager"

#: build/templates/build/detail.html:56
msgid "Destination location not specified"
msgstr "Ziel-Lagerort nicht angegeben"

#: build/templates/build/detail.html:73
#: stock/templates/stock/item_base.html:317
#: templates/js/translated/stock.js:856 templates/js/translated/stock.js:1799
#: templates/js/translated/table_filters.js:116
#: templates/js/translated/table_filters.js:198
msgid "Batch"
msgstr "Losnummer"

#: build/templates/build/detail.html:119
#: order/templates/order/order_base.html:111
#: order/templates/order/sales_order_base.html:113
#: templates/js/translated/build.js:910
msgid "Created"
msgstr "Erstellt"

#: build/templates/build/detail.html:130
msgid "No target date set"
msgstr "Kein Ziel-Datum gesetzt"

#: build/templates/build/detail.html:135 templates/js/translated/build.js:888
msgid "Completed"
msgstr "Fertig"

#: build/templates/build/detail.html:139
msgid "Build not complete"
msgstr "Bauauftrag ist nicht vollständig"

#: build/templates/build/detail.html:150 build/templates/build/navbar.html:35
msgid "Child Build Orders"
msgstr "Unter-Bauaufträge"

#: build/templates/build/detail.html:166
msgid "Allocate Stock to Build"
msgstr "Lagerbestand Bauauftrag zuweisen"

#: build/templates/build/detail.html:172
msgid "Allocate stock to build"
msgstr "Lagerbestand Bauauftrag zuweisen"

#: build/templates/build/detail.html:173
msgid "Auto Allocate"
msgstr "Automatisch zuweisen"

#: build/templates/build/detail.html:175 templates/js/translated/build.js:778
msgid "Unallocate stock"
msgstr "Bestandszuordnung aufheben"

#: build/templates/build/detail.html:176 build/views.py:318 build/views.py:638
msgid "Unallocate Stock"
msgstr "Bestandszuordnung aufheben"

#: build/templates/build/detail.html:179
msgid "Order required parts"
msgstr "Benötigte Teile bestellen"

#: build/templates/build/detail.html:180
#: company/templates/company/detail.html:32
#: company/templates/company/detail.html:72 order/views.py:679
#: part/templates/part/category.html:140
msgid "Order Parts"
msgstr "Teile bestellen"

#: build/templates/build/detail.html:186
msgid "Untracked stock has been fully allocated for this Build Order"
msgstr "Nicht verfolgter Lagerbestand wurde Bauauftrag vollständig zugewiesen"

#: build/templates/build/detail.html:190
msgid "Untracked stock has not been fully allocated for this Build Order"
msgstr "Nicht verfolgter Lagerbestand wurde Bauauftrag noch nicht vollständig zugewiesen"

#: build/templates/build/detail.html:197
msgid "This Build Order does not have any associated untracked BOM items"
msgstr "Dieser Bauauftrag hat keine zugeordneten Stücklisten-Einträge"

#: build/templates/build/detail.html:206
msgid "Incomplete Build Outputs"
msgstr "Unfertige Endprodukte"

#: build/templates/build/detail.html:211
msgid "Create new build output"
msgstr "Neues Endprodukt anlegen"

#: build/templates/build/detail.html:212
msgid "Create New Output"
msgstr "Neues Endprodukt anlegen"

#: build/templates/build/detail.html:225
msgid "Create a new build output"
msgstr "Neues Endprodukt anlegen"

#: build/templates/build/detail.html:226
msgid "No incomplete build outputs remain."
msgstr "Keine unfertigen Endprodukte verbleibend."

#: build/templates/build/detail.html:227
msgid "Create a new build output using the button above"
msgstr "Neues Endprodukt mit der Schaltfläche oberhalb anlegen"

#: build/templates/build/detail.html:235
msgid "Completed Build Outputs"
msgstr "Fertiggestellte Endprodukte"

#: build/templates/build/detail.html:246 build/templates/build/navbar.html:42
#: build/templates/build/navbar.html:45 order/templates/order/po_navbar.html:35
#: order/templates/order/sales_order_detail.html:43
#: order/templates/order/so_navbar.html:29 part/templates/part/detail.html:173
#: part/templates/part/navbar.html:114 part/templates/part/navbar.html:117
#: stock/templates/stock/item.html:88 stock/templates/stock/navbar.html:47
#: stock/templates/stock/navbar.html:50
msgid "Attachments"
msgstr "Anhänge"

#: build/templates/build/detail.html:257
msgid "Build Notes"
msgstr "Bauauftrags-Notizen"

#: build/templates/build/detail.html:261 build/templates/build/detail.html:398
#: company/templates/company/detail.html:169
#: company/templates/company/detail.html:196
#: order/templates/order/purchase_order_detail.html:62
#: order/templates/order/purchase_order_detail.html:95
#: order/templates/order/sales_order_detail.html:58
#: order/templates/order/sales_order_detail.html:85
#: part/templates/part/detail.html:109 stock/templates/stock/item.html:103
#: stock/templates/stock/item.html:188
msgid "Edit Notes"
msgstr "Anmerkungen bearbeiten"

#: build/templates/build/detail.html:357
#: order/templates/order/po_attachments.html:79
#: order/templates/order/purchase_order_detail.html:157
#: order/templates/order/sales_order_detail.html:146
#: part/templates/part/detail.html:920 stock/templates/stock/item.html:253
#: templates/attachment_table.html:6
msgid "Add Attachment"
msgstr "Anhang hinzufügen"

#: build/templates/build/detail.html:376
#: order/templates/order/po_attachments.html:51
#: order/templates/order/purchase_order_detail.html:129
#: order/templates/order/sales_order_detail.html:119
#: part/templates/part/detail.html:874 stock/templates/stock/item.html:221
msgid "Edit Attachment"
msgstr "Anhang bearbeiten"

#: build/templates/build/detail.html:383
#: order/templates/order/po_attachments.html:58
#: order/templates/order/purchase_order_detail.html:136
#: order/templates/order/sales_order_detail.html:125
#: part/templates/part/detail.html:883 stock/templates/stock/item.html:230
msgid "Confirm Delete Operation"
msgstr "Löschvorgang bestätigen"

#: build/templates/build/detail.html:384
#: order/templates/order/po_attachments.html:59
#: order/templates/order/purchase_order_detail.html:137
#: order/templates/order/sales_order_detail.html:126
#: part/templates/part/detail.html:884 stock/templates/stock/item.html:231
msgid "Delete Attachment"
msgstr "Anhang löschen"

#: build/templates/build/edit_build_item.html:7
msgid "Alter the quantity of stock allocated to the build output"
msgstr "Anzahl des zugeordneten Bestands für die Endprodukte ändern"

#: build/templates/build/index.html:28
msgid "New Build Order"
msgstr "Neuer Bauauftrag"

#: build/templates/build/index.html:37 build/templates/build/index.html:38
msgid "Print Build Orders"
msgstr "Bauaufträge ausdrucken"

#: build/templates/build/index.html:43
#: order/templates/order/purchase_orders.html:27
#: order/templates/order/sales_orders.html:27
msgid "Display calendar view"
msgstr "Kalender-Ansicht"

#: build/templates/build/index.html:46
#: order/templates/order/purchase_orders.html:30
#: order/templates/order/sales_orders.html:30
msgid "Display list view"
msgstr "Listen-Ansicht"

#: build/templates/build/navbar.html:12
msgid "Build Order Details"
msgstr "Bauauftrag-details"

#: build/templates/build/navbar.html:15 order/templates/order/po_navbar.html:15
#: templates/js/translated/stock.js:1458
msgid "Details"
msgstr "Details"

#: build/templates/build/navbar.html:20 build/templates/build/navbar.html:23
#: build/views.py:90
msgid "Allocate Stock"
msgstr "Lagerbestand zuweisen"

#: build/templates/build/navbar.html:28 build/templates/build/navbar.html:31
msgid "Build Outputs"
msgstr "Endprodukte"

#: build/templates/build/navbar.html:38
msgid "Child Builds"
msgstr "Unter-Endprodukte"

#: build/templates/build/navbar.html:49
msgid "Build Order Notes"
msgstr "Bauauftrag-Notizen"

#: build/templates/build/unallocate.html:10
msgid "Are you sure you wish to unallocate all stock for this build?"
msgstr "Sind Sie sicher, dass sie alle BestandsObjekt von diesem Bauauftrag entfernen möchten?"

#: build/templates/build/unallocate.html:12
msgid "All incomplete stock allocations will be removed from the build"
msgstr "Alle unvollständigen Bestandszuordnungen werden vom Endprodukt entfernt"

#: build/views.py:76
msgid "Build was cancelled"
msgstr "Bauauftrag wurde abgebrochen"

#: build/views.py:137
msgid "Allocated stock to build output"
msgstr "Bestand dem Endprodukt zuweisen"

#: build/views.py:149
msgid "Create Build Output"
msgstr "Endprodukt anlegen"

#: build/views.py:167
msgid "Maximum output quantity is "
msgstr "Maximale Endproduktmenge ist "

#: build/views.py:183 stock/views.py:1389
msgid "Serial numbers already exist"
msgstr "Seriennummern existieren bereits"

#: build/views.py:192
msgid "Serial numbers required for trackable build output"
msgstr "Seriennummern für verfolgbare Endprodukte benötigt"

#: build/views.py:258
msgid "Delete Build Output"
msgstr "Endprodukt entfernen"

#: build/views.py:279 build/views.py:369
msgid "Confirm unallocation of build stock"
msgstr "Entfernung von Bestands-Zuordnung bestätigen"

#: build/views.py:280 build/views.py:370 stock/views.py:404
msgid "Check the confirmation box"
msgstr "Bestätigungsbox bestätigen"

#: build/views.py:292
msgid "Build output does not match build"
msgstr "Endprodukt stimmt nicht mit Bauauftrag überein"

#: build/views.py:294 build/views.py:495
msgid "Build output must be specified"
msgstr "Endprodukt muss angegeben sein"

#: build/views.py:306
msgid "Build output deleted"
msgstr "Endprodukt gelöscht"

#: build/views.py:404
msgid "Complete Build Order"
msgstr "Bauauftrag fertigstellen"

#: build/views.py:410
msgid "Build order cannot be completed - incomplete outputs remain"
msgstr "Bauauftrag kann nicht abgeschlossen werden, es gibt noch unvollständige Endprodukte"

#: build/views.py:421
msgid "Completed build order"
msgstr "Bauauftrag fertiggestellt"

#: build/views.py:437
msgid "Complete Build Output"
msgstr "Endprodukt fertigstellen"

#: build/views.py:479
msgid "Invalid stock status value selected"
msgstr "Ungültiger Lagerbestands-Status ausgewählt"

#: build/views.py:486
msgid "Quantity to complete cannot exceed build output quantity"
msgstr "Fertigzustellende Anzahl darf nicht die geplante Endprodukt-Anzahl überschreiten"

#: build/views.py:492
msgid "Confirm completion of incomplete build"
msgstr "Endprodukt-Fertigstellung bestätigen"

#: build/views.py:591
msgid "Build output completed"
msgstr "Endprodukt fertiggestellt"

#: build/views.py:628
msgid "Delete Build Order"
msgstr "Bauauftrag löschen"

#: build/views.py:643
msgid "Removed parts from build allocation"
msgstr "Teile von Bauzuordnung entfernt"

#: build/views.py:655
msgid "Allocate stock to build output"
msgstr "Bestand dem Endprodukt zuweisen"

#: build/views.py:698
msgid "Item must be currently in stock"
msgstr "Teil muss aktuell im Bestand sein"

#: build/views.py:704
msgid "Stock item is over-allocated"
msgstr "BestandObjekt ist zu oft zugewiesen"

#: build/views.py:705 templates/js/translated/bom.js:250
#: templates/js/translated/build.js:705 templates/js/translated/build.js:1000
#: templates/js/translated/build.js:1179
msgid "Available"
msgstr "Verfügbar"

#: build/views.py:707
msgid "Stock item must be selected"
msgstr "BestandsObjekt muss ausgewählt sein"

#: build/views.py:870
msgid "Edit Stock Allocation"
msgstr "Bestandszuordnung bearbeiten"

#: build/views.py:874
msgid "Updated Build Item"
msgstr "Bauobjekt aktualisiert"

#: common/files.py:67
msgid "Unsupported file format: {ext.upper()}"
msgstr "Dateiformat nicht unterstützt: {ext.upper()}"

#: common/files.py:69
msgid "Error reading file (invalid encoding)"
msgstr "Fehler beim Lesen der Datei (ungültige Kodierung)"

#: common/files.py:74
msgid "Error reading file (invalid format)"
msgstr "Fehler beim Lesen der Datei (ungültiges Format)"

#: common/files.py:76
msgid "Error reading file (incorrect dimension)"
msgstr "Fehler beim Lesen der Datei (falsche Größe)"

#: common/files.py:78
msgid "Error reading file (data could be corrupted)"
msgstr "Fehler beim Lesen der Datei (Daten könnten beschädigt sein)"

#: common/forms.py:34 templates/js/translated/attachment.js:42
msgid "File"
msgstr "Datei"

#: common/forms.py:35
msgid "Select file to upload"
msgstr "Datei zum Hochladen auswählen"

#: common/forms.py:50
msgid "{name.title()} File"
msgstr "{name.title()} Datei"

#: common/forms.py:51
#, python-brace-format
msgid "Select {name} file to upload"
msgstr "{name} Datei zum Hochladen auswählen"

#: common/models.py:308 common/models.py:839 common/models.py:986
msgid "Settings key (must be unique - case insensitive"
msgstr "Einstellungs-Schlüssel (muss einzigartig sein, Groß-/ Kleinschreibung wird nicht beachtet)"

#: common/models.py:310
msgid "Settings value"
msgstr "Einstellungs-Wert"

#: common/models.py:345
msgid "Must be an integer value"
msgstr "Nur Ganzzahl eingeben"

#: common/models.py:368
msgid "Value must be a boolean value"
msgstr "Wahrheitswert erforderlich"

#: common/models.py:379
msgid "Value must be an integer value"
msgstr "Nur Ganzzahl eingeben"

#: common/models.py:402
msgid "Key string must be unique"
msgstr "Schlüsseltext muss eindeutig sein"

#: common/models.py:509
msgid "InvenTree Instance Name"
msgstr "InvenTree Instanzname"

#: common/models.py:511
msgid "String descriptor for the server instance"
msgstr "Kurze Beschreibung der Instanz"

#: common/models.py:515
msgid "Use instance name"
msgstr "Name der Instanz verwenden"

#: common/models.py:516
msgid "Use the instance name in the title-bar"
msgstr "Den Namen der Instanz in der Titelleiste verwenden"

#: common/models.py:522 company/models.py:99 company/models.py:100
msgid "Company name"
msgstr "Firmenname"

#: common/models.py:523
msgid "Internal company name"
msgstr "interner Firmenname"

#: common/models.py:528
msgid "Base URL"
msgstr "Basis-URL"

#: common/models.py:529
msgid "Base URL for server instance"
msgstr "Basis-URL für dieses Instanz"

#: common/models.py:535
msgid "Default Currency"
msgstr "Standardwährung"

#: common/models.py:536
msgid "Default currency"
msgstr "Standardwährung"

#: common/models.py:542
msgid "Download from URL"
msgstr "Von URL herunterladen"

#: common/models.py:543
msgid "Allow download of remote images and files from external URL"
msgstr "Herunterladen von externen Bildern und Dateien von URLs erlaubt"

#: common/models.py:549
msgid "Barcode Support"
msgstr "Bacode-Feature verwenden"

#: common/models.py:550
msgid "Enable barcode scanner support"
msgstr "Barcode-Scanner Unterstützung"

#: common/models.py:556
msgid "IPN Regex"
msgstr "IPN Regex"

#: common/models.py:557
msgid "Regular expression pattern for matching Part IPN"
msgstr "RegEx Muster für die Zuordnung von Teil-IPN"

#: common/models.py:561
msgid "Allow Duplicate IPN"
msgstr "Mehrere Artikel mit gleicher IPN erlaubt"

#: common/models.py:562
msgid "Allow multiple parts to share the same IPN"
msgstr "Mehrere Artikel mit gleicher IPN erlaubt"

#: common/models.py:568
msgid "Allow Editing IPN"
msgstr "Ändern von IPN erlaubt"

#: common/models.py:569
msgid "Allow changing the IPN value while editing a part"
msgstr "Ändern der IPN während des Bearbeiten eines Teils erlaubt"

#: common/models.py:575
msgid "Copy Part BOM Data"
msgstr "Teil-Stückliste kopieren"

#: common/models.py:576
msgid "Copy BOM data by default when duplicating a part"
msgstr "Stückliste von Teil kopieren wenn das Teil dupliziert wird "

#: common/models.py:582
msgid "Copy Part Parameter Data"
msgstr "Teil-Parameter kopieren"

#: common/models.py:583
msgid "Copy parameter data by default when duplicating a part"
msgstr "Parameter-Daten für dieses Teil kopieren wenn das Teil dupliziert wird"

#: common/models.py:589
msgid "Copy Part Test Data"
msgstr "Teil-Testdaten kopieren"

#: common/models.py:590
msgid "Copy test data by default when duplicating a part"
msgstr "Test-Daten für dieses Teil kopieren wenn das Teil dupliziert wird"

#: common/models.py:596
msgid "Copy Category Parameter Templates"
msgstr "Kategorie-Parametervorlage kopieren"

#: common/models.py:597
msgid "Copy category parameter templates when creating a part"
msgstr "Kategorie-Parameter Vorlagen kopieren wenn ein Teil angelegt wird"

#: common/models.py:603 part/models.py:2252 report/models.py:187
#: stock/forms.py:224 templates/js/translated/table_filters.js:25
#: templates/js/translated/table_filters.js:329
msgid "Template"
msgstr "Vorlage"

#: common/models.py:604
msgid "Parts are templates by default"
msgstr "Teile sind standardmäßig Vorlagen"

#: common/models.py:610 part/models.py:805
#: templates/js/translated/table_filters.js:133
#: templates/js/translated/table_filters.js:341
msgid "Assembly"
msgstr "Baugruppe"

#: common/models.py:611
msgid "Parts can be assembled from other components by default"
msgstr "Teile können standardmäßig aus anderen Teilen angefertigt werden"

#: common/models.py:617 part/models.py:811
#: templates/js/translated/table_filters.js:345
msgid "Component"
msgstr "Komponente"

#: common/models.py:618
msgid "Parts can be used as sub-components by default"
msgstr "Teile können standardmäßig in Baugruppen benutzt werden"

#: common/models.py:624 part/models.py:822
msgid "Purchaseable"
msgstr "Kaufbar"

#: common/models.py:625
msgid "Parts are purchaseable by default"
msgstr "Artikel sind grundsätzlich kaufbar"

#: common/models.py:631 part/models.py:827
#: templates/js/translated/table_filters.js:353
msgid "Salable"
msgstr "Verkäuflich"

#: common/models.py:632
msgid "Parts are salable by default"
msgstr "Artikel sind grundsätzlich verkaufbar"

#: common/models.py:638 part/models.py:817
#: templates/js/translated/table_filters.js:33
#: templates/js/translated/table_filters.js:357
msgid "Trackable"
msgstr "Nachverfolgbar"

#: common/models.py:639
msgid "Parts are trackable by default"
msgstr "Artikel sind grundsätzlich verfolgbar"

#: common/models.py:645 part/models.py:837
#: part/templates/part/part_base.html:66
#: templates/js/translated/table_filters.js:29
msgid "Virtual"
msgstr "Virtuell"

#: common/models.py:646
msgid "Parts are virtual by default"
msgstr "Teile sind grundsätzlich virtuell"

#: common/models.py:653
msgid "Show Quantity in Forms"
msgstr "zeige Bestand in Eingabemasken"

#: common/models.py:654
msgid "Display available part quantity in some forms"
msgstr "Zeige den verfügbaren Bestand in einigen Eingabemasken"

#: common/models.py:660
msgid "Show Import in Views"
msgstr "Import in Ansichten anzeigen"

#: common/models.py:661
msgid "Display the import wizard in some part views"
msgstr "Importassistent in einigen Teil-Ansichten anzeigen"

#: common/models.py:667
msgid "Show Price in Forms"
msgstr "Preis in Formularen anzeigen"

#: common/models.py:668
msgid "Display part price in some forms"
msgstr "Teilpreis in einigen Formularen anzeigen"

#: common/models.py:674
msgid "Show related parts"
msgstr "Verwandte Teile anzeigen"

#: common/models.py:675
msgid "Display related parts for a part"
msgstr "Verwandte Teile eines Teils anzeigen"

#: common/models.py:681
msgid "Create initial stock"
msgstr "Ausgangsbestand erstellen"

#: common/models.py:682
msgid "Create initial stock on part creation"
msgstr "Ausgangsbestand beim Erstellen von Teilen erstellen"

#: common/models.py:688
msgid "Internal Prices"
msgstr "Interne Preise"

#: common/models.py:689
msgid "Enable internal prices for parts"
msgstr "Interne Preise für Teile aktivieren"

#: common/models.py:695
msgid "Internal Price as BOM-Price"
msgstr "Interner Preis als Stückliste-Preis"

#: common/models.py:696
msgid "Use the internal price (if set) in BOM-price calculations"
msgstr "Interner Preis (falls vorhanden) in Stücklisten-Preisberechnungen verwenden"

#: common/models.py:702 templates/stats.html:25
msgid "Debug Mode"
msgstr "Entwickler-Modus"

#: common/models.py:703
msgid "Generate reports in debug mode (HTML output)"
msgstr "Berichte im Entwickler-Modus generieren (als HTML)"

#: common/models.py:709
msgid "Page Size"
msgstr "Seitengröße"

#: common/models.py:710
msgid "Default page size for PDF reports"
msgstr "Standardseitenformat für PDF-Bericht"

#: common/models.py:720
msgid "Test Reports"
msgstr "Test-Berichte"

#: common/models.py:721
msgid "Enable generation of test reports"
msgstr "Erstellung von Test-Berichten aktivieren"

#: common/models.py:727
msgid "Stock Expiry"
msgstr "Bestands-Ablauf"

#: common/models.py:728
msgid "Enable stock expiry functionality"
msgstr "Ablaufen von Bestand ermöglichen"

#: common/models.py:734
msgid "Sell Expired Stock"
msgstr "Abgelaufenen Bestand verkaufen"

#: common/models.py:735
msgid "Allow sale of expired stock"
msgstr "Verkauf von abgelaufenem Bestand erlaubt"

#: common/models.py:741
msgid "Stock Stale Time"
msgstr "Bestands-Stehzeit"

#: common/models.py:742
msgid "Number of days stock items are considered stale before expiring"
msgstr "Anzahl an Tagen, an denen Bestand als abgestanden markiert wird, bevor sie ablaufen"

#: common/models.py:744
msgid "days"
msgstr "Tage"

#: common/models.py:749
msgid "Build Expired Stock"
msgstr "Abgelaufenen Bestand verbauen"

#: common/models.py:750
msgid "Allow building with expired stock"
msgstr "Verbauen von abgelaufenen Bestand erlaubt"

#: common/models.py:756
msgid "Stock Ownership Control"
msgstr "Bestands-Eigentümerkontrolle"

#: common/models.py:757
msgid "Enable ownership control over stock locations and items"
msgstr "Eigentümerkontrolle für Lagerorte und Teile aktivieren"

#: common/models.py:763
msgid "Group by Part"
msgstr "Gruppieren nach Teil"

#: common/models.py:764
msgid "Group stock items by part reference in table views"
msgstr "Bestand in Tabellen anhand von Teil-Referenz gruppieren"

#: common/models.py:770
msgid "Build Order Reference Prefix"
msgstr "Bauauftrag-Referenz Präfix"

#: common/models.py:771
msgid "Prefix value for build order reference"
msgstr "Präfix für Bauauftrag-Referenz"

#: common/models.py:776
msgid "Build Order Reference Regex"
msgstr "Bauauftrag-Referenz RegEx"

#: common/models.py:777
msgid "Regular expression pattern for matching build order reference"
msgstr "RegEx Muster für die Zuordnung von Bauauftrag-Referenzen"

#: common/models.py:781
msgid "Sales Order Reference Prefix"
msgstr "Auftrags-Referenz Präfix"

#: common/models.py:782
msgid "Prefix value for sales order reference"
msgstr "Präfix für Auftrags-Referenz"

#: common/models.py:787
msgid "Purchase Order Reference Prefix"
msgstr "Bestellungs-Referenz Präfix"

#: common/models.py:788
msgid "Prefix value for purchase order reference"
msgstr "Präfix für Bestellungs-Referenz"

#: common/models.py:794
<<<<<<< HEAD
#, fuzzy
#| msgid "Enabled"
msgid "Enable build"
msgstr "Aktiviert"
=======
msgid "Enable build"
msgstr ""
>>>>>>> 48fcdac9

#: common/models.py:795
msgid "Enable build functionality in InvenTree interface"
msgstr ""

#: common/models.py:800
<<<<<<< HEAD
#, fuzzy
#| msgid "Enabled"
msgid "Enable buy"
msgstr "Aktiviert"
=======
msgid "Enable buy"
msgstr ""
>>>>>>> 48fcdac9

#: common/models.py:801
msgid "Enable buy functionality in InvenTree interface"
msgstr ""

#: common/models.py:806
<<<<<<< HEAD
#, fuzzy
#| msgid "Enabled"
msgid "Enable sell"
msgstr "Aktiviert"
=======
msgid "Enable sell"
msgstr ""
>>>>>>> 48fcdac9

#: common/models.py:807
msgid "Enable sell functionality in InvenTree interface"
msgstr ""

#: common/models.py:812
<<<<<<< HEAD
#, fuzzy
#| msgid "Unallocate stock"
msgid "Enable stock"
msgstr "Bestandszuordnung aufheben"

#: common/models.py:813
#, fuzzy
#| msgid "Enable stock expiry functionality"
msgid "Enable stock functionality in InvenTree interface"
msgstr "Ablaufen von Bestand ermöglichen"

#: common/models.py:818
#, fuzzy
#| msgid "Enabled"
msgid "Enable SO"
msgstr "Aktiviert"
=======
msgid "Enable stock"
msgstr ""

#: common/models.py:813
msgid "Enable stock functionality in InvenTree interface"
msgstr ""

#: common/models.py:818
msgid "Enable SO"
msgstr ""
>>>>>>> 48fcdac9

#: common/models.py:819
msgid "Enable SO functionality in InvenTree interface"
msgstr ""

#: common/models.py:824
<<<<<<< HEAD
#, fuzzy
#| msgid "Enabled"
msgid "Enable PO"
msgstr "Aktiviert"
=======
msgid "Enable PO"
msgstr ""
>>>>>>> 48fcdac9

#: common/models.py:825
msgid "Enable PO functionality in InvenTree interface"
msgstr ""

#: common/models.py:850
msgid "Show starred parts"
msgstr "Markierte Teile anzeigen"

#: common/models.py:851
msgid "Show starred parts on the homepage"
msgstr "Zeige markierte Teile auf der Startseite"

#: common/models.py:856
msgid "Show latest parts"
msgstr "Neueste Teile anzeigen"

#: common/models.py:857
msgid "Show latest parts on the homepage"
msgstr "Zeige neueste Teile auf der Startseite"

#: common/models.py:862
msgid "Recent Part Count"
msgstr "Aktuelle Teile-Stände"

#: common/models.py:863
msgid "Number of recent parts to display on index page"
msgstr "Anzahl der neusten Teile auf der Startseite"

#: common/models.py:869
msgid "Show unvalidated BOMs"
msgstr "Nicht validierte Stücklisten anzeigen"

#: common/models.py:870
msgid "Show BOMs that await validation on the homepage"
msgstr ""

#: common/models.py:875
msgid "Show recent stock changes"
msgstr "Neueste Lagerbestand Änderungen anzeigen"

#: common/models.py:876
msgid "Show recently changed stock items on the homepage"
msgstr "Zeige zuletzt geänderte Lagerbestände auf der Startseite"

#: common/models.py:881
msgid "Recent Stock Count"
msgstr "aktueller Bestand"

#: common/models.py:882
msgid "Number of recent stock items to display on index page"
msgstr "Anzahl des geänderten Bestands auf der Startseite"

#: common/models.py:887
msgid "Show low stock"
msgstr "Niedrigen Bestand anzeigen"

#: common/models.py:888
msgid "Show low stock items on the homepage"
msgstr "Zeige geringen Lagerbestand auf der Startseite"

#: common/models.py:893
msgid "Show depleted stock"
msgstr ""

#: common/models.py:894
msgid "Show depleted stock items on the homepage"
msgstr ""

#: common/models.py:899
msgid "Show needed stock"
msgstr "Benötigten Bestand anzeigen"

#: common/models.py:900
msgid "Show stock items needed for builds on the homepage"
msgstr "Zeige Bestand für Bauaufträge auf der Startseite"

#: common/models.py:905
msgid "Show expired stock"
msgstr "Abgelaufenen Bestand anzeigen"

#: common/models.py:906
msgid "Show expired stock items on the homepage"
msgstr "Zeige Abgelaufene Lagerbestände auf der Startseite"

#: common/models.py:911
msgid "Show stale stock"
msgstr ""

#: common/models.py:912
msgid "Show stale stock items on the homepage"
msgstr ""

#: common/models.py:917
msgid "Show pending builds"
msgstr "Ausstehende Bauaufträge anzeigen"

#: common/models.py:918
msgid "Show pending builds on the homepage"
msgstr "Zeige ausstehende Bauaufträge auf der Startseite"

#: common/models.py:923
msgid "Show overdue builds"
msgstr "Zeige überfällige Bauaufträge"

#: common/models.py:924
msgid "Show overdue builds on the homepage"
msgstr "Zeige überfällige Bauaufträge auf der Startseite"

#: common/models.py:929
msgid "Show outstanding POs"
msgstr "Ausstehende POs anzeigen"

#: common/models.py:930
msgid "Show outstanding POs on the homepage"
msgstr "Ausstehende POs auf der Startseite anzeigen"

#: common/models.py:935
msgid "Show overdue POs"
msgstr "Überfällige POs anzeigen"

#: common/models.py:936
msgid "Show overdue POs on the homepage"
msgstr "Überfällige POs auf der Startseite anzeigen"

#: common/models.py:941
msgid "Show outstanding SOs"
msgstr "Ausstehende SOs anzeigen"

#: common/models.py:942
msgid "Show outstanding SOs on the homepage"
msgstr "Ausstehende SOs auf der Startseite anzeigen"

#: common/models.py:947
msgid "Show overdue SOs"
msgstr "Überfällige SOs anzeigen"

#: common/models.py:948
msgid "Show overdue SOs on the homepage"
msgstr "Überfällige SOs auf der Startseite anzeigen"

#: common/models.py:954
msgid "Inline label display"
msgstr ""

#: common/models.py:955
msgid "Display PDF labels in the browser, instead of downloading as a file"
msgstr ""

#: common/models.py:961
msgid "Inline report display"
msgstr ""

#: common/models.py:962
msgid "Display PDF reports in the browser, instead of downloading as a file"
msgstr ""

#: common/models.py:968
msgid "Search Preview Results"
msgstr "Anzahl Suchergebnisse"

#: common/models.py:969
msgid "Number of results to show in search preview window"
msgstr "Anzahl der Ergebnisse, die in der Vorschau angezeigt werden sollen"

#: common/models.py:1026 company/forms.py:43
msgid "Price break quantity"
msgstr "Preisstaffelungs Anzahl"

#: common/models.py:1033 company/templates/company/supplier_part.html:231
#: templates/js/translated/part.js:1278
msgid "Price"
msgstr "Preis"

#: common/models.py:1034
msgid "Unit price at specified quantity"
msgstr "Stückpreis für die angegebene Anzahl"

#: common/models.py:1127
msgid "Default"
msgstr "Standard"

#: common/templates/common/edit_setting.html:11
msgid "Current value"
msgstr "Aktueller Wert"

#: common/views.py:33
msgid "Change Setting"
msgstr "Einstellungen ändern"

#: common/views.py:119
msgid "Supplied value is not allowed"
msgstr "Angegebener Wert nicht erlaubt"

#: common/views.py:128
msgid "Supplied value must be a boolean"
msgstr "Angegebener Wert muss ein Wahrheitswert sein"

#: common/views.py:138
msgid "Change User Setting"
msgstr "Benutzereinstellungen ändern"

#: common/views.py:213 order/templates/order/order_wizard/po_upload.html:42
#: order/templates/order/po_navbar.html:19
#: order/templates/order/po_navbar.html:22
#: order/templates/order/purchase_order_detail.html:26 order/views.py:290
#: part/templates/part/bom_upload/upload_file.html:65
#: part/templates/part/import_wizard/part_upload.html:45 part/views.py:268
#: part/views.py:882
msgid "Upload File"
msgstr "Datei hochgeladen"

#: common/views.py:214 order/templates/order/order_wizard/match_fields.html:52
#: order/views.py:291 part/templates/part/bom_upload/match_fields.html:52
#: part/templates/part/import_wizard/ajax_match_fields.html:45
#: part/templates/part/import_wizard/match_fields.html:52 part/views.py:269
#: part/views.py:883
msgid "Match Fields"
msgstr "Übereinstimmende Felder"

#: common/views.py:215
msgid "Match Items"
msgstr "Positionen zuordnen"

#: common/views.py:560
msgid "Fields matching failed"
msgstr "Felder zuteilen fehlgeschlagen"

#: common/views.py:615
msgid "Parts imported"
msgstr "Teile importiert"

#: common/views.py:637 order/templates/order/order_wizard/match_fields.html:27
#: order/templates/order/order_wizard/match_parts.html:19
#: order/templates/order/order_wizard/po_upload.html:40
#: part/templates/part/bom_upload/match_fields.html:27
#: part/templates/part/bom_upload/match_parts.html:19
#: part/templates/part/bom_upload/upload_file.html:63
#: part/templates/part/import_wizard/match_fields.html:27
#: part/templates/part/import_wizard/match_references.html:19
#: part/templates/part/import_wizard/part_upload.html:43
msgid "Previous Step"
msgstr "Vorheriger Schritt"

#: company/forms.py:24 part/forms.py:46
msgid "URL"
msgstr "URL"

#: company/forms.py:25 part/forms.py:47
msgid "Image URL"
msgstr "Bild-URL"

#: company/models.py:104
msgid "Company description"
msgstr "Firmenbeschreibung"

#: company/models.py:105
msgid "Description of the company"
msgstr "Firmenbeschreibung"

#: company/models.py:111 company/templates/company/company_base.html:70
#: templates/js/translated/company.js:312
msgid "Website"
msgstr "Website"

#: company/models.py:112
msgid "Company website URL"
msgstr "Firmenwebsite Adresse/URL"

#: company/models.py:116 company/templates/company/company_base.html:88
msgid "Address"
msgstr "Adresse"

#: company/models.py:117
msgid "Company address"
msgstr "Firmenadresse"

#: company/models.py:120
msgid "Phone number"
msgstr "Kontakt-Tel."

#: company/models.py:121
msgid "Contact phone number"
msgstr "Kontakt-Telefon"

#: company/models.py:124 company/templates/company/company_base.html:102
msgid "Email"
msgstr "Email"

#: company/models.py:124
msgid "Contact email address"
msgstr "Kontakt-Email"

#: company/models.py:127 company/templates/company/company_base.html:109
msgid "Contact"
msgstr "Kontakt"

#: company/models.py:128
msgid "Point of contact"
msgstr "Anlaufstelle"

#: company/models.py:130 company/models.py:347 company/models.py:563
#: order/models.py:160 part/models.py:714
#: report/templates/report/inventree_build_order_base.html:165
#: templates/js/translated/company.js:495
#: templates/js/translated/company.js:777 templates/js/translated/part.js:931
msgid "Link"
msgstr "Link"

#: company/models.py:130
msgid "Link to external company information"
msgstr "Link auf externe Firmeninformation"

#: company/models.py:138 part/models.py:724
msgid "Image"
msgstr "Bild"

#: company/models.py:143
msgid "is customer"
msgstr "ist Kunde"

#: company/models.py:143
msgid "Do you sell items to this company?"
msgstr "Verkaufen Sie Teile an diese Firma?"

#: company/models.py:145
msgid "is supplier"
msgstr "ist Zulieferer"

#: company/models.py:145
msgid "Do you purchase items from this company?"
msgstr "Kaufen Sie Teile von dieser Firma?"

#: company/models.py:147
msgid "is manufacturer"
msgstr "ist Hersteller"

#: company/models.py:147
msgid "Does this company manufacture parts?"
msgstr "Produziert diese Firma Teile?"

#: company/models.py:151 company/serializers.py:264
#: company/templates/company/company_base.html:76 stock/serializers.py:155
msgid "Currency"
msgstr "Währung"

#: company/models.py:154
msgid "Default currency used for this company"
msgstr "Standard-Währung für diese Firma"

#: company/models.py:319 company/models.py:534 stock/models.py:448
#: stock/templates/stock/item_base.html:237
msgid "Base Part"
msgstr "Basisteil"

#: company/models.py:323 company/models.py:538 order/views.py:1082
msgid "Select part"
msgstr "Teil auswählen"

#: company/models.py:334 company/templates/company/company_base.html:116
#: company/templates/company/manufacturer_part.html:89
#: company/templates/company/supplier_part.html:98 part/bom.py:170
#: part/bom.py:241 stock/templates/stock/item_base.html:366
#: templates/js/translated/company.js:296
#: templates/js/translated/company.js:472
#: templates/js/translated/company.js:748 templates/js/translated/part.js:194
msgid "Manufacturer"
msgstr "Hersteller"

#: company/models.py:335 templates/js/translated/part.js:195
msgid "Select manufacturer"
msgstr "Hersteller auswählen"

#: company/models.py:341 company/templates/company/manufacturer_part.html:93
#: company/templates/company/supplier_part.html:106
#: order/templates/order/purchase_order_detail.html:332 part/bom.py:171
#: part/bom.py:242 templates/js/translated/company.js:488
#: templates/js/translated/company.js:766 templates/js/translated/part.js:205
msgid "MPN"
msgstr "MPN"

#: company/models.py:342 templates/js/translated/part.js:206
msgid "Manufacturer Part Number"
msgstr "Hersteller-Teilenummer"

#: company/models.py:348
msgid "URL for external manufacturer part link"
msgstr "Externe URL für das Herstellerteil"

#: company/models.py:354
msgid "Manufacturer part description"
msgstr "Teilbeschreibung des Herstellers"

#: company/models.py:408 company/models.py:557
#: company/templates/company/manufacturer_part.html:6
#: company/templates/company/manufacturer_part.html:23
#: stock/templates/stock/item_base.html:376
msgid "Manufacturer Part"
msgstr "Herstellerteil"

#: company/models.py:415
msgid "Parameter name"
msgstr "Parametername"

#: company/models.py:421
#: report/templates/report/inventree_test_report_base.html:90
#: stock/models.py:1808 templates/InvenTree/settings/header.html:8
#: templates/js/translated/company.js:598 templates/js/translated/part.js:580
#: templates/js/translated/stock.js:507
msgid "Value"
msgstr "Wert"

#: company/models.py:422
msgid "Parameter value"
msgstr "Parameterwert"

#: company/models.py:428 part/models.py:799 part/models.py:2220
#: templates/js/translated/company.js:604 templates/js/translated/part.js:586
msgid "Units"
msgstr "Einheiten"

#: company/models.py:429
msgid "Parameter units"
msgstr "Parametereinheit"

#: company/models.py:501
msgid "Linked manufacturer part must reference the same base part"
msgstr ""

#: company/models.py:544 company/templates/company/company_base.html:121
#: company/templates/company/supplier_part.html:88 order/models.py:260
#: order/templates/order/order_base.html:92
#: order/templates/order/order_wizard/select_pos.html:30 part/bom.py:175
#: part/bom.py:286 stock/templates/stock/item_base.html:383
#: templates/js/translated/company.js:300
#: templates/js/translated/company.js:722 templates/js/translated/order.js:300
#: templates/js/translated/part.js:175
msgid "Supplier"
msgstr "Zulieferer"

#: company/models.py:545 templates/js/translated/part.js:176
msgid "Select supplier"
msgstr "Zulieferer auswählen"

#: company/models.py:550 company/templates/company/supplier_part.html:92
#: order/templates/order/purchase_order_detail.html:319 part/bom.py:176
#: part/bom.py:287 templates/js/translated/part.js:186
msgid "SKU"
msgstr "SKU (Lagerbestandseinheit)"

#: company/models.py:551 templates/js/translated/part.js:187
msgid "Supplier stock keeping unit"
msgstr "Lagerbestandseinheit (SKU) des Zulieferers"

#: company/models.py:558
msgid "Select manufacturer part"
msgstr "Herstellerteil auswählen"

#: company/models.py:564
msgid "URL for external supplier part link"
msgstr "Teil-URL des Zulieferers"

#: company/models.py:570
msgid "Supplier part description"
msgstr "Zuliefererbeschreibung des Teils"

#: company/models.py:575 company/templates/company/supplier_part.html:120
#: part/models.py:2368 report/templates/report/inventree_po_report.html:93
#: report/templates/report/inventree_so_report.html:93
msgid "Note"
msgstr "Notiz"

#: company/models.py:579 part/models.py:1599
msgid "base cost"
msgstr "Basiskosten"

#: company/models.py:579 part/models.py:1599
msgid "Minimum charge (e.g. stocking fee)"
msgstr "Mindestpreis"

#: company/models.py:581 company/templates/company/supplier_part.html:113
#: stock/models.py:472 stock/templates/stock/item_base.html:324
#: templates/js/translated/company.js:798 templates/js/translated/stock.js:960
msgid "Packaging"
msgstr "Verpackungen"

#: company/models.py:581
msgid "Part packaging"
msgstr "Teile-Verpackungen"

#: company/models.py:583 part/models.py:1601
msgid "multiple"
msgstr "Vielfache"

#: company/models.py:583
msgid "Order multiple"
msgstr "Mehrere bestellen"

#: company/serializers.py:68
msgid "Default currency used for this supplier"
msgstr "Standard-Währung für diesen Zulieferer"

#: company/serializers.py:69
msgid "Currency Code"
msgstr "Währungscode"

#: company/templates/company/company_base.html:9
#: company/templates/company/company_base.html:35
#: templates/InvenTree/search.html:304 templates/js/translated/company.js:285
msgid "Company"
msgstr "Firma"

#: company/templates/company/company_base.html:25
#: part/templates/part/part_thumb.html:21
msgid "Upload new image"
msgstr "Neues Bild hochladen"

#: company/templates/company/company_base.html:27
#: part/templates/part/part_thumb.html:23
msgid "Download image from URL"
msgstr "Bild von URL herunterladen"

#: company/templates/company/company_base.html:46
#: templates/js/translated/order.js:89
msgid "Create Purchase Order"
msgstr "Bestellung anlegen"

#: company/templates/company/company_base.html:51
msgid "Edit company information"
msgstr "Firmeninformation bearbeiten"

#: company/templates/company/company_base.html:56
#: company/templates/company/company_base.html:153
msgid "Delete Company"
msgstr "Firma löschen"

#: company/templates/company/company_base.html:64
msgid "Company Details"
msgstr "Firmendetails"

#: company/templates/company/company_base.html:81
msgid "Uses default currency"
msgstr "verwendet Standard-Währung"

#: company/templates/company/company_base.html:95
msgid "Phone"
msgstr "Telefon"

#: company/templates/company/company_base.html:126 order/models.py:544
#: order/templates/order/sales_order_base.html:94 stock/models.py:490
#: stock/models.py:491 stock/templates/stock/item_base.html:276
#: templates/js/translated/company.js:292 templates/js/translated/order.js:397
#: templates/js/translated/stock.js:1511
msgid "Customer"
msgstr "Kunde"

#: company/templates/company/company_base.html:193
#: part/templates/part/part_base.html:418
msgid "Upload Image"
msgstr "Bild hochladen"

#: company/templates/company/detail.html:14
#: company/templates/company/manufacturer_part_navbar.html:18
#: templates/InvenTree/search.html:164
msgid "Supplier Parts"
msgstr "Zuliefererteile"

#: company/templates/company/detail.html:22
#: order/templates/order/order_wizard/select_parts.html:44
msgid "Create new supplier part"
msgstr "Neues Zuliefererteil anlegen"

#: company/templates/company/detail.html:23
#: company/templates/company/manufacturer_part.html:109
#: part/templates/part/detail.html:289
msgid "New Supplier Part"
msgstr "Neues Zuliefererteil"

#: company/templates/company/detail.html:27
#: company/templates/company/detail.html:67
#: company/templates/company/manufacturer_part.html:112
#: company/templates/company/manufacturer_part.html:136
#: part/templates/part/category.html:135 part/templates/part/detail.html:292
#: part/templates/part/detail.html:315
msgid "Options"
msgstr "Optionen"

#: company/templates/company/detail.html:32
#: company/templates/company/detail.html:72
#: part/templates/part/category.html:140
msgid "Order parts"
msgstr "Teile bestellen"

#: company/templates/company/detail.html:35
#: company/templates/company/detail.html:75
msgid "Delete parts"
msgstr "Teile löschen"

#: company/templates/company/detail.html:35
#: company/templates/company/detail.html:75
msgid "Delete Parts"
msgstr "Teile löschen"

#: company/templates/company/detail.html:54 templates/InvenTree/search.html:149
msgid "Manufacturer Parts"
msgstr "Herstellerteile"

#: company/templates/company/detail.html:62
msgid "Create new manufacturer part"
msgstr "Neues Herstellerteil anlegen"

#: company/templates/company/detail.html:63 part/templates/part/detail.html:312
msgid "New Manufacturer Part"
msgstr "Neues Herstellerteil"

#: company/templates/company/detail.html:93
msgid "Supplier Stock"
msgstr "Zulieferer-Bestand"

#: company/templates/company/detail.html:102
#: company/templates/company/navbar.html:46
#: company/templates/company/navbar.html:49
#: order/templates/order/purchase_orders.html:8
#: order/templates/order/purchase_orders.html:13
#: part/templates/part/detail.html:50 part/templates/part/navbar.html:82
#: part/templates/part/navbar.html:85 templates/InvenTree/index.html:260
#: templates/InvenTree/search.html:325
#: templates/InvenTree/settings/navbar.html:107
#: templates/InvenTree/settings/navbar.html:109 templates/navbar.html:44
#: users/models.py:45
msgid "Purchase Orders"
msgstr "Bestellungen"

#: company/templates/company/detail.html:108
#: order/templates/order/purchase_orders.html:20
msgid "Create new purchase order"
msgstr "Neue Bestellung anlegen"

#: company/templates/company/detail.html:109
#: order/templates/order/purchase_orders.html:21
msgid "New Purchase Order"
msgstr "Neue Bestellung"

#: company/templates/company/detail.html:124
#: company/templates/company/navbar.html:55
#: company/templates/company/navbar.html:58
#: order/templates/order/sales_orders.html:8
#: order/templates/order/sales_orders.html:13
#: part/templates/part/detail.html:71 part/templates/part/navbar.html:91
#: part/templates/part/navbar.html:94 templates/InvenTree/index.html:291
#: templates/InvenTree/search.html:345
#: templates/InvenTree/settings/navbar.html:113
#: templates/InvenTree/settings/navbar.html:115 templates/navbar.html:55
#: users/models.py:46
msgid "Sales Orders"
msgstr "Aufträge"

#: company/templates/company/detail.html:130
#: order/templates/order/sales_orders.html:20
msgid "Create new sales order"
msgstr "Neuen Auftrag anlegen"

#: company/templates/company/detail.html:131
#: order/templates/order/sales_orders.html:21
msgid "New Sales Order"
msgstr "Neuer Auftrag"

#: company/templates/company/detail.html:147
#: company/templates/company/navbar.html:61
#: company/templates/company/navbar.html:64
#: templates/js/translated/build.js:597
msgid "Assigned Stock"
msgstr "Zugeordneter Bestand"

#: company/templates/company/detail.html:165
msgid "Company Notes"
msgstr "Firmenbemerkungen"

#: company/templates/company/detail.html:364
#: company/templates/company/manufacturer_part.html:200
#: part/templates/part/detail.html:357
msgid "Delete Supplier Parts?"
msgstr "Zuliefererteil entfernen?"

#: company/templates/company/detail.html:365
#: company/templates/company/manufacturer_part.html:201
#: part/templates/part/detail.html:358
msgid "All selected supplier parts will be deleted"
msgstr "Alle ausgewählten Zulieferteile werden gelöscht"

#: company/templates/company/index.html:8
msgid "Supplier List"
msgstr "Zulieferer-Liste"

#: company/templates/company/manufacturer_part.html:40
#: company/templates/company/supplier_part.html:40
#: company/templates/company/supplier_part.html:146
#: part/templates/part/detail.html:55 part/templates/part/part_base.html:116
msgid "Order part"
msgstr "Teil bestellen"

#: company/templates/company/manufacturer_part.html:45
#: templates/js/translated/company.js:520
msgid "Edit manufacturer part"
msgstr "Herstellerteil bearbeiten"

#: company/templates/company/manufacturer_part.html:49
#: templates/js/translated/company.js:521
msgid "Delete manufacturer part"
msgstr "Herstellerteil löschen"

#: company/templates/company/manufacturer_part.html:61
msgid "Manufacturer Part Details"
msgstr "Herstellerteil-Details"

#: company/templates/company/manufacturer_part.html:66
#: company/templates/company/supplier_part.html:65
msgid "Internal Part"
msgstr "Internes Teil"

#: company/templates/company/manufacturer_part.html:103
#: company/templates/company/manufacturer_part_navbar.html:21
#: company/views.py:49 part/templates/part/navbar.html:75
#: part/templates/part/navbar.html:78 part/templates/part/prices.html:163
#: templates/InvenTree/search.html:316 templates/navbar.html:41
msgid "Suppliers"
msgstr "Zulieferer"

#: company/templates/company/manufacturer_part.html:114
#: part/templates/part/detail.html:294
msgid "Delete supplier parts"
msgstr "Zuliefererteil entfernen"

#: company/templates/company/manufacturer_part.html:114
#: company/templates/company/manufacturer_part.html:138
#: company/templates/company/manufacturer_part.html:239
#: part/templates/part/detail.html:214 part/templates/part/detail.html:294
#: part/templates/part/detail.html:317 templates/js/translated/company.js:386
#: users/models.py:194
msgid "Delete"
msgstr "Löschen"

#: company/templates/company/manufacturer_part.html:127
#: company/templates/company/manufacturer_part_navbar.html:11
#: company/templates/company/manufacturer_part_navbar.html:14
#: part/templates/part/category_navbar.html:38
#: part/templates/part/category_navbar.html:41
#: part/templates/part/detail.html:155 part/templates/part/navbar.html:20
#: part/templates/part/navbar.html:23
msgid "Parameters"
msgstr "Parameter"

#: company/templates/company/manufacturer_part.html:133
#: part/templates/part/detail.html:162
#: templates/InvenTree/settings/category.html:26
#: templates/InvenTree/settings/part.html:63
msgid "New Parameter"
msgstr "Neuer Parameter"

#: company/templates/company/manufacturer_part.html:138
msgid "Delete parameters"
msgstr "Parameter löschen"

#: company/templates/company/manufacturer_part.html:176
#: part/templates/part/detail.html:834
msgid "Add Parameter"
msgstr "Parameter hinzufügen"

#: company/templates/company/manufacturer_part.html:224
msgid "Selected parameters will be deleted"
msgstr "Ausgewählte Parameter werden gelöscht"

#: company/templates/company/manufacturer_part.html:236
msgid "Delete Parameters"
msgstr "Parameter löschen"

#: company/templates/company/manufacturer_part_navbar.html:26
msgid "Manufacturer Part Stock"
msgstr "Herstellerteil-Bestand"

#: company/templates/company/manufacturer_part_navbar.html:29
#: company/templates/company/navbar.html:39
#: company/templates/company/supplier_part_navbar.html:15
#: part/templates/part/navbar.html:38 stock/api.py:53
#: stock/templates/stock/loc_link.html:7 stock/templates/stock/location.html:36
#: stock/templates/stock/stock_app_base.html:10
#: templates/InvenTree/index.html:150 templates/InvenTree/search.html:196
#: templates/InvenTree/search.html:232
#: templates/InvenTree/settings/navbar.html:95
#: templates/InvenTree/settings/navbar.html:97
#: templates/js/translated/part.js:501 templates/js/translated/part.js:726
#: templates/js/translated/part.js:895 templates/js/translated/stock.js:133
#: templates/js/translated/stock.js:775 templates/navbar.html:32
msgid "Stock"
msgstr "Lagerbestand"

#: company/templates/company/manufacturer_part_navbar.html:33
msgid "Manufacturer Part Orders"
msgstr "Herstellerteil-Bestellungen"

#: company/templates/company/manufacturer_part_navbar.html:36
#: company/templates/company/supplier_part_navbar.html:22
msgid "Orders"
msgstr "Bestellungen"

#: company/templates/company/navbar.html:17
#: company/templates/company/navbar.html:20
msgid "Manufactured Parts"
msgstr "Hergestellte Teile"

#: company/templates/company/navbar.html:26
#: company/templates/company/navbar.html:29
msgid "Supplied Parts"
msgstr "Zuliefererteile"

#: company/templates/company/navbar.html:36 part/templates/part/navbar.html:35
#: stock/templates/stock/location.html:119
#: stock/templates/stock/location.html:134
#: stock/templates/stock/location.html:148
#: stock/templates/stock/location_navbar.html:18
#: stock/templates/stock/location_navbar.html:21
#: templates/InvenTree/search.html:198 templates/js/translated/stock.js:1410
#: templates/stats.html:93 templates/stats.html:102 users/models.py:43
msgid "Stock Items"
msgstr "Teilbestand"

#: company/templates/company/supplier_part.html:7
#: company/templates/company/supplier_part.html:24 stock/models.py:457
#: stock/templates/stock/item_base.html:388
#: templates/js/translated/company.js:738 templates/js/translated/stock.js:927
msgid "Supplier Part"
msgstr "Zuliefererteil"

#: company/templates/company/supplier_part.html:44
#: templates/js/translated/company.js:811
msgid "Edit supplier part"
msgstr "Zuliefererteil bearbeiten"

#: company/templates/company/supplier_part.html:48
#: templates/js/translated/company.js:812
msgid "Delete supplier part"
msgstr "Zuliefererteil entfernen"

#: company/templates/company/supplier_part.html:60
msgid "Supplier Part Details"
msgstr "Zuliefererteil Details"

#: company/templates/company/supplier_part.html:131
#: company/templates/company/supplier_part_navbar.html:12
msgid "Supplier Part Stock"
msgstr "Zulieferer-Bestand"

#: company/templates/company/supplier_part.html:140
#: company/templates/company/supplier_part_navbar.html:19
msgid "Supplier Part Orders"
msgstr "Zulieferer-Bestellungen"

#: company/templates/company/supplier_part.html:147
#: part/templates/part/detail.html:56
msgid "Order Part"
msgstr "Teil bestellen"

#: company/templates/company/supplier_part.html:158
#: part/templates/part/navbar.html:67 part/templates/part/prices.html:7
msgid "Pricing Information"
msgstr "Preisinformationen ansehen"

#: company/templates/company/supplier_part.html:164
#: company/templates/company/supplier_part.html:265
#: part/templates/part/prices.html:271 part/views.py:1730
msgid "Add Price Break"
msgstr "Preisstaffel hinzufügen"

#: company/templates/company/supplier_part.html:185
msgid "No price break information found"
msgstr "Keine Informationen zur Preisstaffel gefunden"

#: company/templates/company/supplier_part.html:199 part/views.py:1792
msgid "Delete Price Break"
msgstr "Preisstaffel löschen"

#: company/templates/company/supplier_part.html:213 part/views.py:1778
msgid "Edit Price Break"
msgstr "Preisstaffel bearbeiten"

#: company/templates/company/supplier_part.html:238
msgid "Edit price break"
msgstr "Preisstaffel bearbeiten"

#: company/templates/company/supplier_part.html:239
msgid "Delete price break"
msgstr "Preisstaffel löschen"

#: company/templates/company/supplier_part_navbar.html:26
msgid "Supplier Part Pricing"
msgstr "Zuliefererteil Bepreisung"

#: company/templates/company/supplier_part_navbar.html:29
msgid "Pricing"
msgstr "Bepreisung"

#: company/views.py:50
msgid "New Supplier"
msgstr "Neuer Zulieferer"

#: company/views.py:55 part/templates/part/prices.html:167
#: templates/InvenTree/search.html:306 templates/navbar.html:42
msgid "Manufacturers"
msgstr "Hersteller"

#: company/views.py:56
msgid "New Manufacturer"
msgstr "Neuer Hersteller"

#: company/views.py:61 templates/InvenTree/search.html:336
#: templates/navbar.html:53
msgid "Customers"
msgstr "Kunden"

#: company/views.py:62
msgid "New Customer"
msgstr "Neuer Kunde"

#: company/views.py:69
msgid "Companies"
msgstr "Firmen"

#: company/views.py:70
msgid "New Company"
msgstr "Neue Firma"

#: company/views.py:129 part/views.py:608
msgid "Download Image"
msgstr "Bild herunterladen"

#: company/views.py:158 part/views.py:640
msgid "Image size exceeds maximum allowable size for download"
msgstr "Bildgröße überschreitet maximal-erlaubte Größe für Downloads"

#: company/views.py:165 part/views.py:647
#, python-brace-format
msgid "Invalid response: {code}"
msgstr "Ungültige Antwort {code}"

#: company/views.py:174 part/views.py:656
msgid "Supplied URL is not a valid image file"
msgstr "Angegebene URL ist kein gültiges Bild"

#: label/api.py:57 report/api.py:201
msgid "No valid objects provided to template"
msgstr "Keine korrekten Objekte für Vorlage gegeben"

#: label/models.py:113
msgid "Label name"
msgstr "Label Name"

#: label/models.py:120
msgid "Label description"
msgstr "Label Beschreibung"

#: label/models.py:127 stock/forms.py:167
msgid "Label"
msgstr "Label"

#: label/models.py:128
msgid "Label template file"
msgstr "Label-Vorlage-Datei"

#: label/models.py:134 report/models.py:298
msgid "Enabled"
msgstr "Aktiviert"

#: label/models.py:135
msgid "Label template is enabled"
msgstr "Label-Vorlage ist aktiviert"

#: label/models.py:140
msgid "Width [mm]"
msgstr "Breite [mm]"

#: label/models.py:141
msgid "Label width, specified in mm"
msgstr "Label-Breite in mm"

#: label/models.py:147
msgid "Height [mm]"
msgstr "Höhe [mm]"

#: label/models.py:148
msgid "Label height, specified in mm"
msgstr "Label-Höhe in mm"

#: label/models.py:154 report/models.py:291
msgid "Filename Pattern"
msgstr "Dateinamen-Muster"

#: label/models.py:155
msgid "Pattern for generating label filenames"
msgstr "Muster für die Erstellung von Label-Dateinamen"

#: label/models.py:258
msgid "Query filters (comma-separated list of key=value pairs),"
msgstr ""

#: label/models.py:259 label/models.py:319 label/models.py:366
#: report/models.py:322 report/models.py:457 report/models.py:495
msgid "Filters"
msgstr "Filter"

#: label/models.py:318
msgid "Query filters (comma-separated list of key=value pairs"
msgstr "Abfragefilter (kommagetrennte Liste mit Schlüssel=Wert-Paaren)"

#: label/models.py:365
msgid "Part query filters (comma-separated value of key=value pairs)"
msgstr ""

#: order/forms.py:30 order/templates/order/order_base.html:47
msgid "Place order"
msgstr "Bestellung aufgeben"

#: order/forms.py:41 order/templates/order/order_base.html:54
msgid "Mark order as complete"
msgstr "Bestellung als vollständig markieren"

#: order/forms.py:52 order/forms.py:63 order/templates/order/order_base.html:59
#: order/templates/order/sales_order_base.html:61
msgid "Cancel order"
msgstr "Bestellung stornieren"

#: order/forms.py:74 order/templates/order/sales_order_base.html:58
msgid "Ship order"
msgstr "Bestellung versenden"

#: order/forms.py:89
msgid "Set all received parts listed above to this location (if left blank, use \"Destination\" column value in above table)"
msgstr ""

#: order/forms.py:116
msgid "Enter stock item serial numbers"
msgstr "Seriennummern für BestandsObjekt eingeben"

#: order/forms.py:122
msgid "Enter quantity of stock items"
msgstr "Menge der BestandsObjekt eingeben"

#: order/models.py:158
msgid "Order description"
msgstr "Bestellungs-Beschreibung"

#: order/models.py:160
msgid "Link to external page"
msgstr "Link auf externe Seite"

#: order/models.py:168
msgid "Created By"
msgstr "Erstellt von"

#: order/models.py:175
msgid "User or group responsible for this order"
msgstr "Nutzer oder Gruppe der/die für diesen Auftrag zuständig ist/sind"

#: order/models.py:180
msgid "Order notes"
msgstr "Bestell-Notizen"

#: order/models.py:247 order/models.py:534
msgid "Order reference"
msgstr "Bestell-Referenz"

#: order/models.py:252 order/models.py:549
msgid "Purchase order status"
msgstr "Bestellungs-Status"

#: order/models.py:261
msgid "Company from which the items are being ordered"
msgstr "Firma bei der die Teile bestellt werden"

#: order/models.py:264 order/templates/order/order_base.html:98
#: templates/js/translated/order.js:309
msgid "Supplier Reference"
msgstr "Zulieferer-Referenz"

#: order/models.py:264
msgid "Supplier order reference code"
msgstr "Zulieferer Bestellreferenz"

#: order/models.py:271
msgid "received by"
msgstr "Empfangen von"

#: order/models.py:276
msgid "Issue Date"
msgstr "Aufgabedatum"

#: order/models.py:277
msgid "Date order was issued"
msgstr "Datum an dem die Bestellung aufgegeben wurde"

#: order/models.py:282
msgid "Target Delivery Date"
msgstr "Ziel-Versanddatum"

#: order/models.py:283
msgid "Expected date for order delivery. Order will be overdue after this date."
msgstr "Geplantes Lieferdatum für Auftrag."

#: order/models.py:289
msgid "Date order was completed"
msgstr "Datum an dem der Auftrag fertigstellt wurde"

#: order/models.py:313 stock/models.py:345 stock/models.py:1060
msgid "Quantity must be greater than zero"
msgstr "Anzahl muss größer Null sein"

#: order/models.py:318
msgid "Part supplier must match PO supplier"
msgstr "Teile-Zulieferer muss dem Zulieferer der Bestellung entsprechen"

#: order/models.py:416
msgid "Lines can only be received against an order marked as 'Placed'"
msgstr "Nur Teile aufgegebener Bestllungen können empfangen werden"

#: order/models.py:420
msgid "Quantity must be an integer"
msgstr "Anzahl muss eine Ganzzahl sein"

#: order/models.py:422
msgid "Quantity must be a positive number"
msgstr "Anzahl muss eine positive Zahl sein"

#: order/models.py:545
msgid "Company to which the items are being sold"
msgstr "Firma an die die Teile verkauft werden"

#: order/models.py:551
msgid "Customer Reference "
msgstr "Kundenreferenz"

#: order/models.py:551
msgid "Customer order reference code"
msgstr "Bestellreferenz"

#: order/models.py:556
msgid "Target date for order completion. Order will be overdue after this date."
msgstr "Zieldatum für Auftrags-Fertigstellung."

#: order/models.py:559 templates/js/translated/order.js:438
msgid "Shipment Date"
msgstr "Versanddatum"

#: order/models.py:566
msgid "shipped by"
msgstr "Versand von"

#: order/models.py:610
msgid "SalesOrder cannot be shipped as it is not currently pending"
msgstr "Bestellung kann nicht versendet werden weil er nicht anhängig ist"

#: order/models.py:707
msgid "Item quantity"
msgstr "Anzahl"

#: order/models.py:713
msgid "Line item reference"
msgstr "Position - Referenz"

#: order/models.py:715
msgid "Line item notes"
msgstr "Position - Notizen"

#: order/models.py:745 order/models.py:823 templates/js/translated/order.js:488
msgid "Order"
msgstr "Bestellung"

#: order/models.py:746 order/templates/order/order_base.html:9
#: order/templates/order/order_base.html:24
#: report/templates/report/inventree_po_report.html:77
#: stock/templates/stock/item_base.html:338
#: templates/js/translated/order.js:278 templates/js/translated/stock.js:906
#: templates/js/translated/stock.js:1492
msgid "Purchase Order"
msgstr "Bestellung"

#: order/models.py:767
msgid "Supplier part"
msgstr "Zuliefererteil"

#: order/models.py:770 order/templates/order/order_base.html:131
#: order/templates/order/purchase_order_detail.html:389
#: order/templates/order/receive_parts.html:22
#: order/templates/order/sales_order_base.html:133
msgid "Received"
msgstr "Empfangen"

#: order/models.py:770
msgid "Number of items received"
msgstr "Empfangene Objekt-Anzahl"

#: order/models.py:776 part/templates/part/prices.html:176 stock/models.py:582
#: stock/serializers.py:147 stock/templates/stock/item_base.html:345
#: templates/js/translated/stock.js:951
msgid "Purchase Price"
msgstr "Preis"

#: order/models.py:777
msgid "Unit purchase price"
msgstr "Preis pro Einheit"

#: order/models.py:785
msgid "Where does the Purchaser want this item to be stored?"
msgstr "Wo möchte der Käufer diesen Artikel gelagert haben?"

#: order/models.py:831 part/templates/part/part_pricing.html:112
#: part/templates/part/prices.html:116 part/templates/part/prices.html:284
msgid "Sale Price"
msgstr "Verkaufspreis"

#: order/models.py:832
msgid "Unit sale price"
msgstr "Stückverkaufspreis"

#: order/models.py:911 order/models.py:913
msgid "Stock item has not been assigned"
msgstr "BestandsObjekt wurde nicht zugewiesen"

#: order/models.py:917
msgid "Cannot allocate stock item to a line with a different part"
msgstr "Kann BestandsObjekt keiner Zeile mit einem anderen Teil hinzufügen"

#: order/models.py:919
msgid "Cannot allocate stock to a line without a part"
msgstr "Kann BestandsObjekt keiner Zeile ohne Teil hinzufügen"

#: order/models.py:922
msgid "Allocation quantity cannot exceed stock quantity"
msgstr "Die zugeordnete Anzahl darf nicht die verfügbare Anzahl überschreiten"

#: order/models.py:932
msgid "Quantity must be 1 for serialized stock item"
msgstr "Anzahl für BestandsObjekt mit Seriennummer muss 1 sein"

#: order/models.py:937
msgid "Line"
msgstr "Position"

#: order/models.py:948
msgid "Item"
msgstr "Position"

#: order/models.py:949
msgid "Select stock item to allocate"
msgstr "BestandsObjekt für Zuordnung auswählen"

#: order/models.py:952
msgid "Enter stock allocation quantity"
msgstr "Anzahl für Bestandszuordnung eingeben"

#: order/serializers.py:140
msgid "Purchase price currency"
msgstr "Kaufpreiswährung"

#: order/serializers.py:362
msgid "Sale price currency"
msgstr "Verkaufspreis-Währung"

#: order/templates/order/delete_attachment.html:5
#: stock/templates/stock/attachment_delete.html:5
#: templates/attachment_delete.html:5
msgid "Are you sure you want to delete this attachment?"
msgstr "Sind Sie sicher, dass Sie diesen Anhang löschen wollen?"

#: order/templates/order/order_base.html:39
#: order/templates/order/sales_order_base.html:50
msgid "Print"
msgstr "Drucken"

#: order/templates/order/order_base.html:43
#: order/templates/order/sales_order_base.html:54
msgid "Edit order information"
msgstr "Bestellung bearbeiten"

#: order/templates/order/order_base.html:51
msgid "Receive items"
msgstr "Elemente empfangen"

#: order/templates/order/order_base.html:64
msgid "Export order to file"
msgstr "Exportiere Bestellung in Datei"

#: order/templates/order/order_base.html:72
#: order/templates/order/po_navbar.html:12
msgid "Purchase Order Details"
msgstr "Bestellungs-Details"

#: order/templates/order/order_base.html:77
#: order/templates/order/sales_order_base.html:79
msgid "Order Reference"
msgstr "Bestellreferenz"

#: order/templates/order/order_base.html:82
#: order/templates/order/sales_order_base.html:84
msgid "Order Status"
msgstr "Bestellstatus"

#: order/templates/order/order_base.html:117
#: report/templates/report/inventree_build_order_base.html:122
msgid "Issued"
msgstr "Aufgegeben"

#: order/templates/order/order_base.html:185
msgid "Edit Purchase Order"
msgstr "Bestellung bearbeiten"

#: order/templates/order/order_base.html:196
#: order/templates/order/purchase_order_detail.html:266
#: stock/templates/stock/location.html:250
msgid "New Location"
msgstr "Neuer Lagerort"

#: order/templates/order/order_base.html:197
#: order/templates/order/purchase_order_detail.html:267
#: stock/templates/stock/location.html:42
msgid "Create new stock location"
msgstr "Neuen Lagerort anlegen"

#: order/templates/order/order_cancel.html:8
msgid "Cancelling this order means that the order and line items will no longer be editable."
msgstr "Abbruch dieser Bestellung bedeutet, dass sie und ihre Positionen nicht länger bearbeitbar sind."

#: order/templates/order/order_complete.html:7
msgid "Mark this order as complete?"
msgstr "Diese Bestellung als vollständig markieren?"

#: order/templates/order/order_complete.html:10
msgid "This order has line items which have not been marked as received."
msgstr "Diese Bestellung enthält Positionen, die nicht als empfangen markiert wurden."

#: order/templates/order/order_complete.html:11
msgid "Completing this order means that the order and line items will no longer be editable."
msgstr "Fertigstellen dieser Bestellung bedeutet, dass sie und ihre Positionen nicht länger bearbeitbar sind."

#: order/templates/order/order_issue.html:8
msgid "After placing this purchase order, line items will no longer be editable."
msgstr "Nachdem diese Bestellung plaziert ist können die Positionen nicht länger bearbeitbar ist."

#: order/templates/order/order_wizard/match_fields.html:9
#: part/templates/part/bom_upload/match_fields.html:9
#: part/templates/part/import_wizard/ajax_match_fields.html:9
#: part/templates/part/import_wizard/match_fields.html:9
msgid "Missing selections for the following required columns"
msgstr "Es fehlt eine Auswahl für die folgende benötigte Spalte"

#: order/templates/order/order_wizard/match_fields.html:20
#: part/templates/part/bom_upload/match_fields.html:20
#: part/templates/part/import_wizard/ajax_match_fields.html:20
#: part/templates/part/import_wizard/match_fields.html:20
msgid "Duplicate selections found, see below. Fix them then retry submitting."
msgstr "Doppelte Auswahlen gefunden, siehe unten. Reparieren und erneut versuchen."

#: order/templates/order/order_wizard/match_fields.html:29
#: order/templates/order/order_wizard/match_parts.html:21
#: part/templates/part/bom_upload/match_fields.html:29
#: part/templates/part/bom_upload/match_parts.html:21
#: part/templates/part/import_wizard/match_fields.html:29
#: part/templates/part/import_wizard/match_references.html:21
msgid "Submit Selections"
msgstr "Auswahl übertragen"

#: order/templates/order/order_wizard/match_fields.html:35
#: part/templates/part/bom_upload/match_fields.html:35
#: part/templates/part/import_wizard/ajax_match_fields.html:28
#: part/templates/part/import_wizard/match_fields.html:35
msgid "File Fields"
msgstr "Datei-Felder"

#: order/templates/order/order_wizard/match_fields.html:42
#: part/templates/part/bom_upload/match_fields.html:42
#: part/templates/part/import_wizard/ajax_match_fields.html:35
#: part/templates/part/import_wizard/match_fields.html:42
msgid "Remove column"
msgstr "Spalte entfernen"

#: order/templates/order/order_wizard/match_fields.html:60
#: part/templates/part/bom_upload/match_fields.html:60
#: part/templates/part/import_wizard/ajax_match_fields.html:53
#: part/templates/part/import_wizard/match_fields.html:60
msgid "Duplicate selection"
msgstr "Auswahl duplizieren"

#: order/templates/order/order_wizard/match_fields.html:71
#: order/templates/order/order_wizard/match_parts.html:52
#: part/templates/part/bom_upload/match_fields.html:71
#: part/templates/part/bom_upload/match_parts.html:53
#: part/templates/part/import_wizard/ajax_match_fields.html:64
#: part/templates/part/import_wizard/ajax_match_references.html:42
#: part/templates/part/import_wizard/match_fields.html:71
#: part/templates/part/import_wizard/match_references.html:49
msgid "Remove row"
msgstr "Zeile entfernen"

#: order/templates/order/order_wizard/match_parts.html:12
#: part/templates/part/bom_upload/match_parts.html:12
#: part/templates/part/import_wizard/ajax_match_references.html:12
#: part/templates/part/import_wizard/match_references.html:12
msgid "Errors exist in the submitted data"
msgstr "Fehler in den übermittelten Daten"

#: order/templates/order/order_wizard/match_parts.html:28
#: part/templates/part/bom_upload/match_parts.html:28
#: part/templates/part/import_wizard/ajax_match_references.html:21
#: part/templates/part/import_wizard/match_references.html:28
msgid "Row"
msgstr "Zeile"

#: order/templates/order/order_wizard/match_parts.html:29
msgid "Select Supplier Part"
msgstr "Zulieferer-Teil auswählen"

#: order/templates/order/order_wizard/po_upload.html:11
msgid "Upload File for Purchase Order"
msgstr "Datei zur Bestellung hochladen"

#: order/templates/order/order_wizard/po_upload.html:18
#: part/templates/part/bom_upload/upload_file.html:34
#: part/templates/part/import_wizard/ajax_part_upload.html:10
#: part/templates/part/import_wizard/part_upload.html:21
#, python-format
msgid "Step %(step)s of %(count)s"
msgstr "Schritt %(step)s von %(count)s"

#: order/templates/order/order_wizard/po_upload.html:48
msgid "Order is already processed. Files cannot be uploaded."
msgstr "Bestellung ist bereits verarbeitet. Dateien können nicht hochgeladen werden."

#: order/templates/order/order_wizard/select_parts.html:11
msgid "Step 1 of 2 - Select Part Suppliers"
msgstr "Schritt 1 von 2 - Zulieferer auswählen"

#: order/templates/order/order_wizard/select_parts.html:16
msgid "Select suppliers"
msgstr "Zulieferer auswählen"

#: order/templates/order/order_wizard/select_parts.html:20
msgid "No purchaseable parts selected"
msgstr "Keine kaufbaren Teile ausgewählt"

#: order/templates/order/order_wizard/select_parts.html:33
msgid "Select Supplier"
msgstr "Zulieferer auswählen"

#: order/templates/order/order_wizard/select_parts.html:57
msgid "No price"
msgstr "Kein Preis"

#: order/templates/order/order_wizard/select_parts.html:65
#, python-format
msgid "Select a supplier for <i>%(name)s</i>"
msgstr "Zulieferer auswählen für <i>%(name)s</i>"

#: order/templates/order/order_wizard/select_parts.html:77
#: part/templates/part/set_category.html:32
msgid "Remove part"
msgstr "Teil entfernen"

#: order/templates/order/order_wizard/select_pos.html:8
msgid "Step 2 of 2 - Select Purchase Orders"
msgstr "Schritt 2 von 2 - Bestellung auswählen"

#: order/templates/order/order_wizard/select_pos.html:12
msgid "Select existing purchase orders, or create new orders."
msgstr "Bestellungen auswählen oder anlegen."

#: order/templates/order/order_wizard/select_pos.html:31
#: templates/js/translated/order.js:335 templates/js/translated/order.js:443
msgid "Items"
msgstr "Positionen"

#: order/templates/order/order_wizard/select_pos.html:32
msgid "Select Purchase Order"
msgstr "Bestellung auswählen"

#: order/templates/order/order_wizard/select_pos.html:45
#, python-format
msgid "Create new purchase order for %(name)s"
msgstr "Neue Bestellung für %(name)s anlegen"

#: order/templates/order/order_wizard/select_pos.html:68
#, python-format
msgid "Select a purchase order for %(name)s"
msgstr "Bestellung für %(name)s auswählen"

#: order/templates/order/po_attachments.html:12
#: order/templates/order/po_navbar.html:32
#: order/templates/order/purchase_order_detail.html:47
msgid "Purchase Order Attachments"
msgstr "Bestellungs-Anhänge"

#: order/templates/order/po_navbar.html:26
msgid "Received Stock Items"
msgstr "BestandsObjekte empfangen"

#: order/templates/order/po_navbar.html:29
#: order/templates/order/po_received_items.html:12
#: order/templates/order/purchase_order_detail.html:38
msgid "Received Items"
msgstr "Empfangene Teile"

#: order/templates/order/purchase_order_detail.html:17
msgid "Purchase Order Items"
msgstr "Bestellungs-Positionen"

#: order/templates/order/purchase_order_detail.html:23
#: order/templates/order/purchase_order_detail.html:203
#: order/templates/order/sales_order_detail.html:23
#: order/templates/order/sales_order_detail.html:177
msgid "Add Line Item"
msgstr "Position hinzufügen"

#: order/templates/order/purchase_order_detail.html:58
#: order/templates/order/sales_order_detail.html:54
msgid "Order Notes"
msgstr "Notizen zur Bestellung"

#: order/templates/order/purchase_order_detail.html:239
#: order/templates/order/sales_order_detail.html:519
msgid "Edit Line Item"
msgstr "Position bearbeiten"

#: order/templates/order/purchase_order_detail.html:249
#: order/templates/order/sales_order_detail.html:529
msgid "Delete Line Item"
msgstr "Position löschen"

#: order/templates/order/purchase_order_detail.html:280
msgid "No line items found"
msgstr "Keine Positionen gefunden"

#: order/templates/order/purchase_order_detail.html:308
#: order/templates/order/sales_order_detail.html:354
msgid "Total"
msgstr "Summe"

#: order/templates/order/purchase_order_detail.html:361
#: order/templates/order/sales_order_detail.html:377
#: templates/js/translated/part.js:1253 templates/js/translated/part.js:1443
msgid "Unit Price"
msgstr "Stück-Preis"

#: order/templates/order/purchase_order_detail.html:368
#: order/templates/order/sales_order_detail.html:384
msgid "Total price"
msgstr "Gesamtpreis"

#: order/templates/order/purchase_order_detail.html:432
#: order/templates/order/sales_order_detail.html:490
msgid "Edit line item"
msgstr "Position bearbeiten"

#: order/templates/order/purchase_order_detail.html:433
msgid "Delete line item"
msgstr "Position löschen"

#: order/templates/order/purchase_order_detail.html:438
msgid "Receive line item"
msgstr "Position empfangen"

#: order/templates/order/purchase_orders.html:24
#: order/templates/order/sales_orders.html:24
msgid "Print Order Reports"
msgstr "Berichte drucken"

#: order/templates/order/receive_parts.html:8
#, python-format
msgid "Receive outstanding parts for <b>%(order)s</b> - <i>%(desc)s</i>"
msgstr "Ausstehende Teile für <b>%(order)s</b> - <i>%(desc)s</i> empfangen"

#: order/templates/order/receive_parts.html:14 part/api.py:54
#: part/models.py:298 part/templates/part/cat_link.html:7
#: part/templates/part/category.html:108 part/templates/part/category.html:122
#: part/templates/part/category_navbar.html:21
#: part/templates/part/category_navbar.html:24
#: templates/InvenTree/index.html:102 templates/InvenTree/search.html:114
#: templates/InvenTree/settings/navbar.html:83
#: templates/InvenTree/settings/navbar.html:85
#: templates/js/translated/part.js:1111 templates/navbar.html:29
#: templates/stats.html:80 templates/stats.html:89 users/models.py:41
msgid "Parts"
msgstr "Teile"

#: order/templates/order/receive_parts.html:15
msgid "Fill out number of parts received, the status and destination"
msgstr ""

#: order/templates/order/receive_parts.html:20
msgid "Order Code"
msgstr "Bestellnummer"

#: order/templates/order/receive_parts.html:21
#: part/templates/part/part_base.html:167 templates/js/translated/part.js:910
msgid "On Order"
msgstr "Bestellt"

#: order/templates/order/receive_parts.html:23
msgid "Receive"
msgstr "Empfangen"

#: order/templates/order/receive_parts.html:37
msgid "Error: Referenced part has been removed"
msgstr "Fehler: verknüpftes Teil wurde gelöscht"

#: order/templates/order/receive_parts.html:68
msgid "Remove line"
msgstr "Position entfernen"

#: order/templates/order/sales_order_base.html:16
msgid "This Sales Order has not been fully allocated"
msgstr "Dieser Auftrag ist nicht vollständig zugeordnet"

#: order/templates/order/sales_order_base.html:66
msgid "Packing List"
msgstr "Packliste"

#: order/templates/order/sales_order_base.html:74
msgid "Sales Order Details"
msgstr "Auftragsdetails"

#: order/templates/order/sales_order_base.html:100
#: templates/js/translated/order.js:410
msgid "Customer Reference"
msgstr "Kundenreferenz"

#: order/templates/order/sales_order_base.html:178
msgid "Edit Sales Order"
msgstr "Auftrag bearbeiten"

#: order/templates/order/sales_order_cancel.html:8
#: order/templates/order/sales_order_ship.html:9
#: part/templates/part/bom_duplicate.html:12
#: stock/templates/stock/stockitem_convert.html:13
msgid "Warning"
msgstr "Warnung"

#: order/templates/order/sales_order_cancel.html:9
msgid "Cancelling this order means that the order will no longer be editable."
msgstr "Abbruch dieser Bestellung bedeutet, dass sie nicht länger bearbeitbar ist."

#: order/templates/order/sales_order_detail.html:17
msgid "Sales Order Items"
msgstr "Auftrags-Positionen"

#: order/templates/order/sales_order_detail.html:226
#: templates/js/translated/bom.js:378 templates/js/translated/build.js:759
#: templates/js/translated/build.js:1202
msgid "Actions"
msgstr "Aktionen"

#: order/templates/order/sales_order_detail.html:233
#: templates/js/translated/build.js:645 templates/js/translated/build.js:1011
msgid "Edit stock allocation"
msgstr "Bestands-Zuordnung bearbeiten"

#: order/templates/order/sales_order_detail.html:234
#: templates/js/translated/build.js:647 templates/js/translated/build.js:1012
msgid "Delete stock allocation"
msgstr "Bestands-Zuordnung löschen"

#: order/templates/order/sales_order_detail.html:307
msgid "No matching line items"
msgstr "Keine passenden Positionen gefunden"

#: order/templates/order/sales_order_detail.html:337
msgid "ID"
msgstr "ID"

#: order/templates/order/sales_order_detail.html:405
#: templates/js/translated/build.js:710 templates/js/translated/build.js:1007
msgid "Allocated"
msgstr "Zugeordnet"

#: order/templates/order/sales_order_detail.html:407
msgid "Fulfilled"
msgstr "Erledigt"

#: order/templates/order/sales_order_detail.html:444
msgid "PO"
msgstr "PO"

#: order/templates/order/sales_order_detail.html:474
msgid "Allocate serial numbers"
msgstr "Seriennummern zuweisen"

#: order/templates/order/sales_order_detail.html:477
#: templates/js/translated/build.js:773
msgid "Allocate stock"
msgstr "Lagerbestand zuweisen"

#: order/templates/order/sales_order_detail.html:480
msgid "Purchase stock"
msgstr "Lagerbestand kaufen"

#: order/templates/order/sales_order_detail.html:484
#: templates/js/translated/build.js:766 templates/js/translated/build.js:1210
msgid "Build stock"
msgstr "Lagerbestand bauen"

#: order/templates/order/sales_order_detail.html:487
#: order/templates/order/sales_order_detail.html:606
msgid "Calculate price"
msgstr "Preis berechnen"

#: order/templates/order/sales_order_detail.html:491
msgid "Delete line item "
msgstr "Position löschen "

#: order/templates/order/sales_order_detail.html:612
msgid "Update Unit Price"
msgstr "Stückpreis aktualisieren"

#: order/templates/order/sales_order_ship.html:10
msgid "This order has not been fully allocated. If the order is marked as shipped, it can no longer be adjusted."
msgstr "Dieser Auftrag ist nicht vollständig zugeordnet. Wenn der Auftrag als versendet markiert wird, kann er nicht mehr geändert werden."

#: order/templates/order/sales_order_ship.html:12
msgid "Ensure that the order allocation is correct before shipping the order."
msgstr "Vor dem Versand sicherstellen, dass die Zuordnung richtig ist."

#: order/templates/order/sales_order_ship.html:18
msgid "Some line items in this order have been over-allocated"
msgstr "Einige Positionen dieses Auftrags sind überzugeordnet"

#: order/templates/order/sales_order_ship.html:20
msgid "Ensure that this is correct before shipping the order."
msgstr "Vor dem Versand sicherstellen, dass dies richtig ist."

#: order/templates/order/sales_order_ship.html:27
msgid "Shipping this order means that the order will no longer be editable."
msgstr "Versenden dieses Auftrags bedeutet, dass der Auftrag nicht mehr bearbeitbar ist."

#: order/templates/order/so_allocate_by_serial.html:9
msgid "Allocate stock items by serial number"
msgstr "Teilebestand per Seriennummer zuweisen"

#: order/templates/order/so_allocation_delete.html:7
msgid "This action will unallocate the following stock from the Sales Order"
msgstr "Diese Aktion wird die folgenden BestandsObjekt vom Auftrag entfernen"

#: order/templates/order/so_navbar.html:12
msgid "Sales Order Line Items"
msgstr "Auftragspositionen"

#: order/templates/order/so_navbar.html:15
msgid "Order Items"
msgstr "Auftragspositionen"

#: order/templates/order/so_navbar.html:26
msgid "Sales Order Attachments"
msgstr "Auftrags-Anhänge"

#: order/views.py:104
msgid "Cancel Order"
msgstr "Bestellung stornieren"

#: order/views.py:113 order/views.py:139
msgid "Confirm order cancellation"
msgstr "Bestellstornierung bestätigen"

#: order/views.py:116 order/views.py:142
msgid "Order cannot be cancelled"
msgstr "Bestellung kann nicht verworfen werden"

#: order/views.py:130
msgid "Cancel sales order"
msgstr "Auftrag stornieren"

#: order/views.py:156
msgid "Issue Order"
msgstr "Bestellung aufgeben"

#: order/views.py:165
msgid "Confirm order placement"
msgstr "Bestellungstätigung bestätigen"

#: order/views.py:175
msgid "Purchase order issued"
msgstr "Bestellung plaziert"

#: order/views.py:186
msgid "Complete Order"
msgstr "Auftrag fertigstellen"

#: order/views.py:202
msgid "Confirm order completion"
msgstr "Fertigstellung bestätigen"

#: order/views.py:213
msgid "Purchase order completed"
msgstr "Bestellung als vollständig markieren"

#: order/views.py:223
msgid "Ship Order"
msgstr "Versenden"

#: order/views.py:239
msgid "Confirm order shipment"
msgstr "Versand bestätigen"

#: order/views.py:245
msgid "Could not ship order"
msgstr "Versand fehlgeschlagen"

#: order/views.py:292
msgid "Match Supplier Parts"
msgstr "Zuliefererteile zuordnen"

#: order/views.py:480
msgid "Receive Parts"
msgstr "Teile empfangen"

#: order/views.py:552
msgid "Items received"
msgstr "Anzahl empfangener Positionen"

#: order/views.py:620
msgid "Error converting quantity to number"
msgstr "Fehler beim Konvertieren zu Zahl"

#: order/views.py:626
msgid "Receive quantity less than zero"
msgstr "Anzahl kleiner null empfangen"

#: order/views.py:632
msgid "No lines specified"
msgstr "Keine Zeilen angegeben"

#: order/views.py:705
msgid "Update prices"
msgstr "Preise aktualisieren"

#: order/views.py:963
#, python-brace-format
msgid "Ordered {n} parts"
msgstr "{n} Teile bestellt"

#: order/views.py:1016
msgid "Allocate Serial Numbers"
msgstr "Seriennummern zuweisen"

#: order/views.py:1061
#, python-brace-format
msgid "Allocated {n} items"
msgstr "{n} Positionen zugeordnet"

#: order/views.py:1077
msgid "Select line item"
msgstr "Position auswählen"

#: order/views.py:1108
#, python-brace-format
msgid "No matching item for serial {serial}"
msgstr "Kein passends Teil für Seriennummer {serial} gefunden"

#: order/views.py:1118
#, python-brace-format
msgid "{serial} is not in stock"
msgstr "{serial} ist nicht auf Lager"

#: order/views.py:1126
#, python-brace-format
msgid "{serial} already allocated to an order"
msgstr "{serial} bereits einem Auftrag zugeordnet"

#: order/views.py:1180
msgid "Allocate Stock to Order"
msgstr "Lagerbestand dem Auftrag zuweisen"

#: order/views.py:1254
msgid "Edit Allocation Quantity"
msgstr "Zuordnung bearbeiten"

#: order/views.py:1269
msgid "Remove allocation"
msgstr "Zuordnung entfernen"

#: order/views.py:1341
msgid "Sales order not found"
msgstr "Auftrag nicht gefunden"

#: order/views.py:1347
msgid "Price not found"
msgstr "Preis nicht gefunden"

#: order/views.py:1350
#, python-brace-format
msgid "Updated {part} unit-price to {price}"
msgstr "Stückpreis für {part} auf {price} aktualisiert"

#: order/views.py:1355
#, python-brace-format
msgid "Updated {part} unit-price to {price} and quantity to {qty}"
msgstr "{part} Stückpreis auf {price} und Menge auf {qty} aktualisiert"

#: part/api.py:700
msgid "Must be greater than zero"
msgstr "Muss größer als 0 sein"

#: part/api.py:704
msgid "Must be a valid quantity"
msgstr "Muss eine gültige Nummer sein"

#: part/api.py:719
msgid "Specify location for initial part stock"
msgstr "Standort für anfänglichen Bestand angeben"

#: part/api.py:750 part/api.py:754 part/api.py:769 part/api.py:773
msgid "This field is required"
msgstr "Dieses Feld ist erforderlich"

#: part/bom.py:133 part/models.py:75 part/models.py:733
#: part/templates/part/category.html:75 part/templates/part/part_base.html:290
msgid "Default Location"
msgstr "Standard-Lagerort"

#: part/bom.py:134 part/templates/part/part_base.html:156
msgid "Available Stock"
msgstr "Verfügbarer Lagerbestand"

#: part/forms.py:63
msgid "File Format"
msgstr "Dateiformat"

#: part/forms.py:63
msgid "Select output file format"
msgstr "Ausgabe-Dateiformat auswählen"

#: part/forms.py:65
msgid "Cascading"
msgstr "Kaskadierend"

#: part/forms.py:65
msgid "Download cascading / multi-level BOM"
msgstr "Kaskadierende Stückliste herunterladen"

#: part/forms.py:67
msgid "Levels"
msgstr "Ebenen"

#: part/forms.py:67
msgid "Select maximum number of BOM levels to export (0 = all levels)"
msgstr "Maximale Anzahl an Ebenen für Stückliste-Export auswählen (0 = alle Ebenen)"

#: part/forms.py:69
msgid "Include Parameter Data"
msgstr "Parameter-Daten einschließen"

#: part/forms.py:69
msgid "Include part parameters data in exported BOM"
msgstr "Teil-Parameter in Stückliste-Export einschließen"

#: part/forms.py:71
msgid "Include Stock Data"
msgstr "Bestand einschließen"

#: part/forms.py:71
msgid "Include part stock data in exported BOM"
msgstr "Teil-Bestand in Stückliste-Export einschließen"

#: part/forms.py:73
msgid "Include Manufacturer Data"
msgstr "Herstellerdaten einschließen"

#: part/forms.py:73
msgid "Include part manufacturer data in exported BOM"
msgstr "Teil-Herstellerdaten in Stückliste-Export einschließen"

#: part/forms.py:75
msgid "Include Supplier Data"
msgstr "Zulieferer einschließen"

#: part/forms.py:75
msgid "Include part supplier data in exported BOM"
msgstr "Zulieferer-Daten in Stückliste-Export einschließen"

#: part/forms.py:96 part/models.py:2250
msgid "Parent Part"
msgstr "Ausgangsteil"

#: part/forms.py:97 part/templates/part/bom_duplicate.html:7
msgid "Select parent part to copy BOM from"
msgstr "Teil für Stücklisten-Kopie auswählen"

#: part/forms.py:103
msgid "Clear existing BOM items"
msgstr "Stücklisten-Position(en) löschen"

#: part/forms.py:109
msgid "Confirm BOM duplication"
msgstr "Kopie von Stückliste bestätigen"

#: part/forms.py:127
msgid "validate"
msgstr "kontrollieren"

#: part/forms.py:127
msgid "Confirm that the BOM is correct"
msgstr "Bestätigen, dass die Stückliste korrekt ist"

#: part/forms.py:170
msgid "Related Part"
msgstr "verknüpftes Teil"

#: part/forms.py:177
msgid "Select part category"
msgstr "Teil-Kategorie wählen"

#: part/forms.py:226
msgid "Add parameter template to same level categories"
msgstr "Parameter-Vorlage zu Kategorien dieser Ebene hinzufügen"

#: part/forms.py:230
msgid "Add parameter template to all categories"
msgstr "Parameter-Vorlage zu allen Kategorien hinzufügen"

#: part/forms.py:250
msgid "Input quantity for price calculation"
msgstr "Menge für die Preisberechnung"

#: part/models.py:76
msgid "Default location for parts in this category"
msgstr "Standard-Lagerort für Teile dieser Kategorie"

#: part/models.py:79
msgid "Default keywords"
msgstr "Standard Stichwörter"

#: part/models.py:79
msgid "Default keywords for parts in this category"
msgstr "Standard-Stichworte für Teile dieser Kategorie"

#: part/models.py:89 part/models.py:2296
#: part/templates/part/part_app_base.html:10
msgid "Part Category"
msgstr "Teil-Kategorie"

#: part/models.py:90 part/templates/part/category.html:32
#: part/templates/part/category.html:103 templates/InvenTree/search.html:127
#: templates/stats.html:84 users/models.py:40
msgid "Part Categories"
msgstr "Teil-Kategorien"

#: part/models.py:383
msgid "Invalid choice for parent part"
msgstr "Ungültige Auswahl für übergeordnetes Teil"

#: part/models.py:435 part/models.py:447
#, python-brace-format
msgid "Part '{p1}' is  used in BOM for '{p2}' (recursive)"
msgstr "Teil '{p1}' wird in Stückliste für Teil '{p2}' benutzt (rekursiv)"

#: part/models.py:544
msgid "Next available serial numbers are"
msgstr "Nächste verfügbare Seriennummern wären"

#: part/models.py:548
msgid "Next available serial number is"
msgstr "Nächste verfügbare Seriennummer ist"

#: part/models.py:553
msgid "Most recent serial number is"
msgstr "Die neuste Seriennummer ist"

#: part/models.py:632
msgid "Duplicate IPN not allowed in part settings"
msgstr "Doppelte IPN in den Teil-Einstellungen nicht erlaubt"

#: part/models.py:657
msgid "Part name"
msgstr "Name des Teils"

#: part/models.py:664
msgid "Is Template"
msgstr "Ist eine Vorlage"

#: part/models.py:665
msgid "Is this part a template part?"
msgstr "Ist dieses Teil eine Vorlage?"

#: part/models.py:675
msgid "Is this part a variant of another part?"
msgstr "Ist dieses Teil eine Variante eines anderen Teils?"

#: part/models.py:676
msgid "Variant Of"
msgstr "Variante von"

#: part/models.py:682
msgid "Part description"
msgstr "Beschreibung des Teils"

#: part/models.py:687 part/templates/part/category.html:82
#: part/templates/part/part_base.html:259
msgid "Keywords"
msgstr "Schlüsselwörter"

#: part/models.py:688
msgid "Part keywords to improve visibility in search results"
msgstr "Schlüsselworte um die Sichtbarkeit in Suchergebnissen zu verbessern"

#: part/models.py:695 part/models.py:2295
#: part/templates/part/set_category.html:15
#: templates/InvenTree/settings/settings.html:167
#: templates/js/translated/part.js:878
msgid "Category"
msgstr "Kategorie"

#: part/models.py:696
msgid "Part category"
msgstr "Teile-Kategorie"

#: part/models.py:701 part/templates/part/part_base.html:235
#: templates/js/translated/part.js:489 templates/js/translated/part.js:717
msgid "IPN"
msgstr "IPN (Interne Produktnummer)"

#: part/models.py:702
msgid "Internal Part Number"
msgstr "Interne Teilenummer"

#: part/models.py:708
msgid "Part revision or version number"
msgstr "Revisions- oder Versionsnummer"

#: part/models.py:709 part/templates/part/part_base.html:252
#: report/models.py:200 templates/js/translated/part.js:493
msgid "Revision"
msgstr "Revision"

#: part/models.py:731
msgid "Where is this item normally stored?"
msgstr "Wo wird dieses Teil normalerweise gelagert?"

#: part/models.py:778 part/templates/part/part_base.html:297
msgid "Default Supplier"
msgstr "Standard Zulieferer"

#: part/models.py:779
msgid "Default supplier part"
msgstr "Standard Zuliefererteil"

#: part/models.py:786
msgid "Default Expiry"
msgstr "Standard Ablaufzeit"

#: part/models.py:787
msgid "Expiry time (in days) for stock items of this part"
msgstr "Ablauf-Zeit (in Tagen) für Lagerbestand dieses Teils"

#: part/models.py:792
msgid "Minimum Stock"
msgstr "Minimaler Lagerbestand"

#: part/models.py:793
msgid "Minimum allowed stock level"
msgstr "Minimal zulässiger Lagerbestand"

#: part/models.py:800
msgid "Stock keeping units for this part"
msgstr "Stock Keeping Units (SKU) für dieses Teil"

#: part/models.py:806
msgid "Can this part be built from other parts?"
msgstr "Kann dieses Teil aus anderen Teilen angefertigt werden?"

#: part/models.py:812
msgid "Can this part be used to build other parts?"
msgstr "Kann dieses Teil zum Bauauftrag von anderen genutzt werden?"

#: part/models.py:818
msgid "Does this part have tracking for unique items?"
msgstr "Hat dieses Teil Tracking für einzelne Objekte?"

#: part/models.py:823
msgid "Can this part be purchased from external suppliers?"
msgstr "Kann dieses Teil von externen Zulieferern gekauft werden?"

#: part/models.py:828
msgid "Can this part be sold to customers?"
msgstr "Kann dieses Teil an Kunden verkauft werden?"

#: part/models.py:832 templates/js/translated/table_filters.js:21
#: templates/js/translated/table_filters.js:69
#: templates/js/translated/table_filters.js:255
#: templates/js/translated/table_filters.js:324
msgid "Active"
msgstr "Aktiv"

#: part/models.py:833
msgid "Is this part active?"
msgstr "Ist dieses Teil aktiv?"

#: part/models.py:838
msgid "Is this a virtual part, such as a software product or license?"
msgstr "Ist dieses Teil virtuell, wie zum Beispiel eine Software oder Lizenz?"

#: part/models.py:843
msgid "Part notes - supports Markdown formatting"
msgstr "Bemerkungen - unterstüzt Markdown-Formatierung"

#: part/models.py:846
msgid "BOM checksum"
msgstr "Prüfsumme der Stückliste"

#: part/models.py:846
msgid "Stored BOM checksum"
msgstr "Prüfsumme der Stückliste gespeichert"

#: part/models.py:849
msgid "BOM checked by"
msgstr "Stückliste kontrolliert von"

#: part/models.py:851
msgid "BOM checked date"
msgstr "BOM Kontrolldatum"

#: part/models.py:855
msgid "Creation User"
msgstr "Erstellungs-Nutzer"

#: part/models.py:1601
msgid "Sell multiple"
msgstr "Mehrere verkaufen"

#: part/models.py:2096
msgid "Test templates can only be created for trackable parts"
msgstr "Test-Vorlagen können nur für verfolgbare Teile angelegt werden"

#: part/models.py:2113
msgid "Test with this name already exists for this part"
msgstr "Ein Test mit diesem Namen besteht bereits für dieses Teil"

#: part/models.py:2133 templates/js/translated/part.js:1162
#: templates/js/translated/stock.js:487
msgid "Test Name"
msgstr "Test-Name"

#: part/models.py:2134
msgid "Enter a name for the test"
msgstr "Namen für diesen Test eingeben"

#: part/models.py:2139
msgid "Test Description"
msgstr "Test-Beschreibung"

#: part/models.py:2140
msgid "Enter description for this test"
msgstr "Beschreibung für diesen Test eingeben"

#: part/models.py:2145 templates/js/translated/part.js:1171
#: templates/js/translated/table_filters.js:241
msgid "Required"
msgstr "Benötigt"

#: part/models.py:2146
msgid "Is this test required to pass?"
msgstr "Muss dieser Test erfolgreich sein?"

#: part/models.py:2151 templates/js/translated/part.js:1179
msgid "Requires Value"
msgstr "Erfordert Wert"

#: part/models.py:2152
msgid "Does this test require a value when adding a test result?"
msgstr "Muss für diesen Test ein Wert für das Test-Ergebnis eingetragen werden?"

#: part/models.py:2157 templates/js/translated/part.js:1186
msgid "Requires Attachment"
msgstr "Anhang muss eingegeben werden"

#: part/models.py:2158
msgid "Does this test require a file attachment when adding a test result?"
msgstr "Muss für diesen Test ein Anhang für das Test-Ergebnis hinzugefügt werden?"

#: part/models.py:2169
#, python-brace-format
msgid "Illegal character in template name ({c})"
msgstr "Ungültiges Zeichen im Vorlagename ({c})"

#: part/models.py:2205
msgid "Parameter template name must be unique"
msgstr "Vorlagen-Name des Parameters muss eindeutig sein"

#: part/models.py:2213
msgid "Parameter Name"
msgstr "Name des Parameters"

#: part/models.py:2220
msgid "Parameter Units"
msgstr "Einheit des Parameters"

#: part/models.py:2252 part/models.py:2301 part/models.py:2302
#: templates/InvenTree/settings/settings.html:162
msgid "Parameter Template"
msgstr "Parameter Vorlage"

#: part/models.py:2254
msgid "Data"
msgstr "Wert"

#: part/models.py:2254
msgid "Parameter Value"
msgstr "Parameter Wert"

#: part/models.py:2306 templates/InvenTree/settings/settings.html:171
msgid "Default Value"
msgstr "Standard-Wert"

#: part/models.py:2307
msgid "Default Parameter Value"
msgstr "Standard Parameter Wert"

#: part/models.py:2341
msgid "Select parent part"
msgstr "Ausgangsteil auswählen"

#: part/models.py:2349
msgid "Sub part"
msgstr "Untergeordnetes Teil"

#: part/models.py:2350
msgid "Select part to be used in BOM"
msgstr "Teil für die Nutzung in der Stückliste auswählen"

#: part/models.py:2356
msgid "BOM quantity for this BOM item"
msgstr "Stücklisten-Anzahl für dieses Stücklisten-Teil"

#: part/models.py:2358 templates/js/translated/bom.js:236
#: templates/js/translated/bom.js:298
msgid "Optional"
msgstr "Optional"

#: part/models.py:2358
msgid "This BOM item is optional"
msgstr "Diese Stücklisten-Position ist optional"

#: part/models.py:2361
msgid "Overage"
msgstr "Überschuss"

#: part/models.py:2362
msgid "Estimated build wastage quantity (absolute or percentage)"
msgstr "Geschätzter Ausschuss (absolut oder prozentual)"

#: part/models.py:2365
msgid "BOM item reference"
msgstr "Referenz der Postion auf der Stückliste"

#: part/models.py:2368
msgid "BOM item notes"
msgstr "Notizen zur Stücklisten-Position"

#: part/models.py:2370
msgid "Checksum"
msgstr "Prüfsumme"

#: part/models.py:2370
msgid "BOM line checksum"
msgstr "Prüfsumme der Stückliste"

#: part/models.py:2374 templates/js/translated/bom.js:315
#: templates/js/translated/bom.js:322
#: templates/js/translated/table_filters.js:55
msgid "Inherited"
msgstr "Geerbt"

#: part/models.py:2375
msgid "This BOM item is inherited by BOMs for variant parts"
msgstr "Diese Stücklisten-Position wird in die Stücklisten von Teil-Varianten vererbt"

#: part/models.py:2380 templates/js/translated/bom.js:307
msgid "Allow Variants"
msgstr "Varianten zulassen"

#: part/models.py:2381
msgid "Stock items for variant parts can be used for this BOM item"
msgstr "Lagerbestand von Varianten kann für diese Stücklisten-Position verwendet werden"

#: part/models.py:2466 stock/models.py:335
msgid "Quantity must be integer value for trackable parts"
msgstr "Menge muss eine Ganzzahl sein"

#: part/models.py:2475 part/models.py:2477
msgid "Sub part must be specified"
msgstr "Zuliefererteil muss festgelegt sein"

#: part/models.py:2480
msgid "BOM Item"
msgstr "Stücklisten-Position"

#: part/models.py:2599
msgid "Part 1"
msgstr "Teil 1"

#: part/models.py:2603
msgid "Part 2"
msgstr "Teil 2"

#: part/models.py:2603
msgid "Select Related Part"
msgstr "verknüpftes Teil auswählen"

#: part/models.py:2635
msgid "Error creating relationship: check that the part is not related to itself and that the relationship is unique"
msgstr "Fehler bei Verwandschaft: Ist das Teil mit sich selbst verwandt oder ist das die Verwandtschaft nicht eindeutig?"

#: part/templates/part/bom.html:6
msgid "You do not have permission to edit the BOM."
msgstr "Sie haben keine Berechtigung zum Bearbeiten der Stückliste."

#: part/templates/part/bom.html:14
#, python-format
msgid "The BOM for <i>%(part)s</i> has changed, and must be validated.<br>"
msgstr "Die Stückliste für <i>%(part)s</i> hat sich geändert und muss kontrolliert werden.<br>"

#: part/templates/part/bom.html:16
#, python-format
msgid "The BOM for <i>%(part)s</i> was last checked by %(checker)s on %(check_date)s"
msgstr "Die Stückliste für <i>%(part)s</i> wurde zuletzt von %(checker)s am %(check_date)s kontrolliert"

#: part/templates/part/bom.html:20
#, python-format
msgid "The BOM for <i>%(part)s</i> has not been validated."
msgstr "Die Stückliste für <i>%(part)s</i> wurde noch nicht kontrolliert"

#: part/templates/part/bom.html:27
msgid "Remove selected BOM items"
msgstr "Ausgewählte Stücklistenpositionen entfernen"

#: part/templates/part/bom.html:30
msgid "Import BOM data"
msgstr "Stückliste importieren"

#: part/templates/part/bom.html:34
msgid "Copy BOM from parent part"
msgstr "Stückliste von übergeordnetem Teil kopieren"

#: part/templates/part/bom.html:38
msgid "New BOM Item"
msgstr "Neue Stücklisten-Position"

#: part/templates/part/bom.html:41
msgid "Finish Editing"
msgstr "Bearbeitung beenden"

#: part/templates/part/bom.html:46
msgid "Edit BOM"
msgstr "Stückliste bearbeiten"

#: part/templates/part/bom.html:50
msgid "Validate Bill of Materials"
msgstr "Stückliste kontrollieren"

#: part/templates/part/bom.html:56 part/views.py:1220
msgid "Export Bill of Materials"
msgstr "Stückliste exportieren"

#: part/templates/part/bom.html:59
msgid "Print BOM Report"
msgstr "Stücklisten-Bericht drucken"

#: part/templates/part/bom_duplicate.html:13
msgid "This part already has a Bill of Materials"
msgstr "Dieses Teil hat bereits eine Stückliste"

#: part/templates/part/bom_upload/match_parts.html:29
msgid "Select Part"
msgstr "Teil auswählen"

#: part/templates/part/bom_upload/upload_file.html:13
#: part/templates/part/bom_upload/upload_file.html:16
msgid "Return To BOM"
msgstr "Zurück zur Stückliste"

#: part/templates/part/bom_upload/upload_file.html:27
msgid "Upload Bill of Materials"
msgstr "Stückliste hochladen"

#: part/templates/part/bom_upload/upload_file.html:46
msgid "Requirements for BOM upload"
msgstr "Anforderungen für Stückliste-Datei"

#: part/templates/part/bom_upload/upload_file.html:48
msgid "The BOM file must contain the required named columns as provided in the "
msgstr "Die Stückliste-Datei muss die aufgeführten Spalten enthalten; siehe"

#: part/templates/part/bom_upload/upload_file.html:48
msgid "BOM Upload Template"
msgstr "Vorlage für Stückliste"

#: part/templates/part/bom_upload/upload_file.html:49
msgid "Each part must already exist in the database"
msgstr "Jedes Teil muss bereits in der Datenbank bestehen"

#: part/templates/part/bom_validate.html:6
#, python-format
msgid "Confirm that the Bill of Materials (BOM) is valid for:<br><i>%(part)s</i>"
msgstr "Bestätigen Sie das die Stückliste für <br><i>%(part)s</i> korrekt ist"

#: part/templates/part/bom_validate.html:9
msgid "This will validate each line in the BOM."
msgstr "Damit wird jede Zeile der Stückliste kontrolliert"

#: part/templates/part/category.html:33
msgid "All parts"
msgstr "Alle Teile"

#: part/templates/part/category.html:38
msgid "Create new part category"
msgstr "Teil-Kategorie anlegen"

#: part/templates/part/category.html:44
msgid "Edit part category"
msgstr "Teil-Kategorie bearbeiten"

#: part/templates/part/category.html:49
msgid "Delete part category"
msgstr "Teil-Kategorie löschen"

#: part/templates/part/category.html:59 part/templates/part/category.html:98
msgid "Category Details"
msgstr "Kategorie-Details"

#: part/templates/part/category.html:64
msgid "Category Path"
msgstr "Pfad zur Kategorie"

#: part/templates/part/category.html:69
msgid "Category Description"
msgstr "Kategorie-Beschreibung"

#: part/templates/part/category.html:88 part/templates/part/category.html:175
#: part/templates/part/category_navbar.html:14
#: part/templates/part/category_navbar.html:17
msgid "Subcategories"
msgstr "Unter-Kategorien"

#: part/templates/part/category.html:93
msgid "Parts (Including subcategories)"
msgstr "Teile (inklusive Unter-Kategorien)"

#: part/templates/part/category.html:126
msgid "Export Part Data"
msgstr "Teile-Daten exportieren"

#: part/templates/part/category.html:127 part/templates/part/category.html:142
msgid "Export"
msgstr "Exportieren"

#: part/templates/part/category.html:130
msgid "Create new part"
msgstr "Neues Teil anlegen"

#: part/templates/part/category.html:131
msgid "New Part"
msgstr "Neues Teil"

#: part/templates/part/category.html:138
msgid "Set category"
msgstr "Teil-Kategorie auswählen"

#: part/templates/part/category.html:138
msgid "Set Category"
msgstr "Teil-Kategorie auswählen"

#: part/templates/part/category.html:141
msgid "Print Labels"
msgstr "Label drucken"

#: part/templates/part/category.html:142
msgid "Export Data"
msgstr "Exportieren"

#: part/templates/part/category.html:146
msgid "View list display"
msgstr "Listenansicht anzeigen"

#: part/templates/part/category.html:149
msgid "View grid display"
msgstr "Rasteransicht anzeigen"

#: part/templates/part/category.html:165
msgid "Part Parameters"
msgstr "Teilparameter"

#: part/templates/part/category.html:254
msgid "Create Part Category"
msgstr "Teil-Kategorie hinzufügen"

#: part/templates/part/category.html:281
msgid "Create Part"
msgstr "Teil hinzufügen"

#: part/templates/part/category_delete.html:5
msgid "Are you sure you want to delete category"
msgstr "Sind Sie sicher, dass Sie diese Kategorie löschen wollen"

#: part/templates/part/category_delete.html:8
#, python-format
msgid "This category contains %(count)s child categories"
msgstr "Diese Kategorie enthält %(count)s Unter-Kategorien"

#: part/templates/part/category_delete.html:9
msgid "If this category is deleted, these child categories will be moved to the"
msgstr "Wenn diese Kategorie gelöscht wird, werden alle Unter-Kat. verschoben nach"

#: part/templates/part/category_delete.html:11
msgid "category"
msgstr "Kategorie"

#: part/templates/part/category_delete.html:13
msgid "top level Parts category"
msgstr "oberste Teil-Kategorie"

#: part/templates/part/category_delete.html:25
#, python-format
msgid "This category contains %(count)s parts"
msgstr "Diese Kategorie enthält %(count)s Teile"

#: part/templates/part/category_delete.html:27
#, python-format
msgid "If this category is deleted, these parts will be moved to the parent category %(path)s"
msgstr "Wenn diese Kat. gelöscht wird, werden diese Teile in die übergeordnete Kategorie %(path)s verschoben"

#: part/templates/part/category_delete.html:29
msgid "If this category is deleted, these parts will be moved to the top-level category Teile"
msgstr "Wenn diese Kat. gelöscht wird, werden diese Teile in die oberste Kat. verschoben"

#: part/templates/part/category_navbar.html:29
#: part/templates/part/category_navbar.html:32
msgid "Import Parts"
msgstr "Teile importieren"

#: part/templates/part/copy_part.html:9 templates/js/translated/part.js:324
msgid "Duplicate Part"
msgstr "Teil duplizieren"

#: part/templates/part/copy_part.html:10
#, python-format
msgid "Make a copy of part '%(full_name)s'."
msgstr "Eine Kopie des Teils '%(full_name)s' erstellen."

#: part/templates/part/copy_part.html:14
#: part/templates/part/create_part.html:11
msgid "Possible Matching Parts"
msgstr "Evtl. passende Teile"

#: part/templates/part/copy_part.html:15
#: part/templates/part/create_part.html:12
msgid "The new part may be a duplicate of these existing parts"
msgstr "Teil evtl. Duplikat dieser Teile"

#: part/templates/part/create_part.html:17
#, python-format
msgid "%(full_name)s - <i>%(desc)s</i> (%(match_per)s%% match)"
msgstr "%(full_name)s - <i>%(desc)s</i> (%(match_per)s%% übereinstimmend)"

#: part/templates/part/detail.html:16
msgid "Part Stock"
msgstr "Teilbestand"

#: part/templates/part/detail.html:21
#, python-format
msgid "Showing stock for all variants of <i>%(full_name)s</i>"
msgstr "Lagerbestand aller Varianten von <i>%(full_name)s</i>"

#: part/templates/part/detail.html:30 part/templates/part/navbar.html:99
msgid "Part Test Templates"
msgstr "Teil Test-Vorlagen"

#: part/templates/part/detail.html:36
msgid "Add Test Template"
msgstr "Test Vorlage hinzufügen"

#: part/templates/part/detail.html:77
msgid "New sales order"
msgstr "Neuer Auftrag"

#: part/templates/part/detail.html:77
msgid "New Order"
msgstr "Neue Bestellung"

#: part/templates/part/detail.html:90
msgid "Sales Order Allocations"
msgstr "Verkaufsauftragszuweisungen"

#: part/templates/part/detail.html:130 part/templates/part/navbar.html:27
msgid "Part Variants"
msgstr "Teil Varianten"

#: part/templates/part/detail.html:137
msgid "Create new variant"
msgstr "Neue Variante anlegen"

#: part/templates/part/detail.html:138
msgid "New Variant"
msgstr "neue Variante anlegen"

#: part/templates/part/detail.html:161
msgid "Add new parameter"
msgstr "Parameter hinzufügen"

#: part/templates/part/detail.html:182 part/templates/part/navbar.html:107
#: part/templates/part/navbar.html:110
msgid "Related Parts"
msgstr "Verknüpfte Teile"

#: part/templates/part/detail.html:188
msgid "Add Related"
msgstr "Verknüpftes Teil hinzufügen"

#: part/templates/part/detail.html:228 part/templates/part/navbar.html:43
#: part/templates/part/navbar.html:46
msgid "Bill of Materials"
msgstr "Stückliste"

#: part/templates/part/detail.html:237
msgid "Assemblies"
msgstr "Baugruppen"

#: part/templates/part/detail.html:253
msgid "Part Builds"
msgstr "Gefertigte Teile"

#: part/templates/part/detail.html:260
msgid "Start New Build"
msgstr "Neuen Bauauftrag beginnen"

#: part/templates/part/detail.html:274
msgid "Build Order Allocations"
msgstr "Bauauftragszuweisungen"

#: part/templates/part/detail.html:283
msgid "Part Suppliers"
msgstr "Zulieferer"

#: part/templates/part/detail.html:305
msgid "Part Manufacturers"
msgstr "Teil-Hersteller"

#: part/templates/part/detail.html:317
msgid "Delete manufacturer parts"
msgstr "Herstellerteile löschen"

#: part/templates/part/detail.html:502
msgid "Delete selected BOM items?"
msgstr "Ausgewählte Stücklistenpositionen löschen?"

#: part/templates/part/detail.html:503
msgid "All selected BOM items will be deleted"
msgstr "Alle ausgewählte Stücklistenpositionen werden gelöscht"

#: part/templates/part/detail.html:554
msgid "Create BOM Item"
msgstr "Stücklisten-Position anlegen"

#: part/templates/part/detail.html:699
msgid "Add Test Result Template"
msgstr "Testergebnis-Vorlage hinzufügen"

#: part/templates/part/detail.html:716
msgid "Edit Test Result Template"
msgstr "Testergebnis-Vorlage bearbeiten"

#: part/templates/part/detail.html:728
msgid "Delete Test Result Template"
msgstr "Testergebnis-Vorlage löschen"

#: part/templates/part/detail.html:784
msgid "Edit Part Notes"
msgstr "Teilenotizen bearbeiten"

#: part/templates/part/detail.html:936
#, python-format
msgid "Purchase Unit Price - %(currency)s"
msgstr "Stückpreis Einkauf - %(currency)s"

#: part/templates/part/detail.html:948
#, python-format
msgid "Unit Price-Cost Difference - %(currency)s"
msgstr "Stückpreis Differenz - %(currency)s"

#: part/templates/part/detail.html:960
#, python-format
msgid "Supplier Unit Cost - %(currency)s"
msgstr "Stückpreis Zulieferer - %(currency)s"

#: part/templates/part/detail.html:1049
#, python-format
msgid "Unit Price - %(currency)s"
msgstr "Stückpreis - %(currency)s"

#: part/templates/part/import_wizard/ajax_part_upload.html:29
#: part/templates/part/import_wizard/part_upload.html:51
msgid "Unsuffitient privileges."
msgstr "Unzureichende Benutzerrechte."

#: part/templates/part/import_wizard/part_upload.html:14
msgid "Import Parts from File"
msgstr "Teile aus Datei importieren"

#: part/templates/part/navbar.html:30
msgid "Variants"
msgstr "Varianten"

#: part/templates/part/navbar.html:59 part/templates/part/navbar.html:62
msgid "Used In"
msgstr "Benutzt in"

#: part/templates/part/navbar.html:70
msgid "Prices"
msgstr "Preise"

#: part/templates/part/navbar.html:102
msgid "Test Templates"
msgstr "Testvorlagen"

#: part/templates/part/part_app_base.html:12
msgid "Part List"
msgstr "Teileliste"

#: part/templates/part/part_base.html:35
msgid "Part is a template part (variants can be made from this part)"
msgstr "Teil ist Vorlage (Varianten können von diesem Teil erstellt werden)"

#: part/templates/part/part_base.html:38
msgid "Part can be assembled from other parts"
msgstr "Teil kann aus anderen Teilen angefertigt werden"

#: part/templates/part/part_base.html:41
msgid "Part can be used in assemblies"
msgstr "Teil kann in Baugruppen benutzt werden"

#: part/templates/part/part_base.html:44
msgid "Part stock is tracked by serial number"
msgstr "Teil wird per Seriennummer verfolgt"

#: part/templates/part/part_base.html:47
msgid "Part can be purchased from external suppliers"
msgstr "Teil kann von externen Zulieferern gekauft werden"

#: part/templates/part/part_base.html:50
msgid "Part can be sold to customers"
msgstr "Teil kann an Kunden verkauft werden"

#: part/templates/part/part_base.html:57 part/templates/part/part_base.html:65
msgid "Part is virtual (not a physical part)"
msgstr "Teil ist virtuell (kein physisches Teil)"

#: part/templates/part/part_base.html:58 templates/js/translated/company.js:463
#: templates/js/translated/company.js:713 templates/js/translated/part.js:404
#: templates/js/translated/part.js:481
msgid "Inactive"
msgstr "Inaktiv"

#: part/templates/part/part_base.html:73
msgid "Star this part"
msgstr "Teil favorisieren"

#: part/templates/part/part_base.html:80
#: stock/templates/stock/item_base.html:75
#: stock/templates/stock/location.html:51
msgid "Barcode actions"
msgstr "Barcode Aktionen"

#: part/templates/part/part_base.html:82
#: stock/templates/stock/item_base.html:77
#: stock/templates/stock/location.html:53 templates/qr_button.html:1
msgid "Show QR Code"
msgstr "QR-Code anzeigen"

#: part/templates/part/part_base.html:83
#: stock/templates/stock/item_base.html:93
#: stock/templates/stock/location.html:54
msgid "Print Label"
msgstr "Label drucken"

#: part/templates/part/part_base.html:89
msgid "Show pricing information"
msgstr "Kosteninformationen ansehen"

#: part/templates/part/part_base.html:95
#: stock/templates/stock/item_base.html:142
#: stock/templates/stock/location.html:62
msgid "Stock actions"
msgstr "Bestands-Aktionen"

#: part/templates/part/part_base.html:102
msgid "Count part stock"
msgstr "Lagerbestand zählen"

#: part/templates/part/part_base.html:108
msgid "Transfer part stock"
msgstr "Teilbestand verschieben"

#: part/templates/part/part_base.html:125
msgid "Part actions"
msgstr "Teile Aktionen"

#: part/templates/part/part_base.html:128
msgid "Duplicate part"
msgstr "Teil duplizieren"

#: part/templates/part/part_base.html:131
msgid "Edit part"
msgstr "Teil bearbeiten"

#: part/templates/part/part_base.html:134
msgid "Delete part"
msgstr "Teil löschen"

#: part/templates/part/part_base.html:146
#, python-format
msgid "This part is a variant of %(link)s"
msgstr "Dieses Teil ist eine Variante von %(link)s"

#: part/templates/part/part_base.html:161
#: templates/js/translated/table_filters.js:153
msgid "In Stock"
msgstr "Auf Lager"

#: part/templates/part/part_base.html:174 templates/InvenTree/index.html:186
msgid "Required for Build Orders"
msgstr "Für Bauaufträge benötigt"

#: part/templates/part/part_base.html:181
msgid "Required for Sales Orders"
msgstr "Benötigt für Aufträge"

#: part/templates/part/part_base.html:188
msgid "Allocated to Orders"
msgstr "Zu Bauaufträgen zugeordnet"

#: part/templates/part/part_base.html:203 templates/js/translated/bom.js:336
msgid "Can Build"
msgstr "Herstellbar"

#: part/templates/part/part_base.html:209 templates/js/translated/part.js:733
#: templates/js/translated/part.js:914
msgid "Building"
msgstr "Im Bau"

#: part/templates/part/part_base.html:223
#: part/templates/part/part_base.html:524
#: part/templates/part/part_base.html:550
msgid "Show Part Details"
msgstr "Teildetails anzeigen"

#: part/templates/part/part_base.html:283
msgid "Latest Serial Number"
msgstr "letzte Seriennummer"

#: part/templates/part/part_base.html:396 part/templates/part/prices.html:144
msgid "Calculate"
msgstr "Berechnen"

#: part/templates/part/part_base.html:439
msgid "No matching images found"
msgstr "Keine passenden Bilder gefunden"

#: part/templates/part/part_base.html:519
#: part/templates/part/part_base.html:544
msgid "Hide Part Details"
msgstr "Teildetails ausblenden"

#: part/templates/part/part_pricing.html:22 part/templates/part/prices.html:21
msgid "Supplier Pricing"
msgstr "Zulieferer-Preise"

#: part/templates/part/part_pricing.html:26
#: part/templates/part/part_pricing.html:52
#: part/templates/part/part_pricing.html:100
#: part/templates/part/part_pricing.html:115 part/templates/part/prices.html:25
#: part/templates/part/prices.html:52 part/templates/part/prices.html:103
#: part/templates/part/prices.html:120
msgid "Unit Cost"
msgstr "Stückpreis"

#: part/templates/part/part_pricing.html:32
#: part/templates/part/part_pricing.html:58
#: part/templates/part/part_pricing.html:104
#: part/templates/part/part_pricing.html:119 part/templates/part/prices.html:32
#: part/templates/part/prices.html:59 part/templates/part/prices.html:108
#: part/templates/part/prices.html:125
msgid "Total Cost"
msgstr "Gesamtkosten"

#: part/templates/part/part_pricing.html:40 part/templates/part/prices.html:40
#: templates/js/translated/bom.js:291
msgid "No supplier pricing available"
msgstr "Keine Zulieferer-Preise verfügbar"

#: part/templates/part/part_pricing.html:48 part/templates/part/prices.html:49
#: part/templates/part/prices.html:243
msgid "BOM Pricing"
msgstr "Stücklistenpreise"

#: part/templates/part/part_pricing.html:65 part/templates/part/prices.html:69
msgid "Unit Purchase Price"
msgstr ""

#: part/templates/part/part_pricing.html:71 part/templates/part/prices.html:76
msgid "Total Purchase Price"
msgstr ""

#: part/templates/part/part_pricing.html:81 part/templates/part/prices.html:86
msgid "Note: BOM pricing is incomplete for this part"
msgstr "Anmerkung: Stücklistenbepreisung für dieses Teil ist unvollständig"

#: part/templates/part/part_pricing.html:88 part/templates/part/prices.html:93
msgid "No BOM pricing available"
msgstr "Keine Stücklisten-Preise verfügbar"

#: part/templates/part/part_pricing.html:97 part/templates/part/prices.html:102
msgid "Internal Price"
msgstr "Interner Preis"

#: part/templates/part/part_pricing.html:128
#: part/templates/part/prices.html:134
msgid "No pricing information is available for this part."
msgstr "Keine Preise für dieses Teil verfügbar"

#: part/templates/part/part_thumb.html:20
msgid "Select from existing images"
msgstr "Aus vorhandenen Bildern auswählen"

#: part/templates/part/partial_delete.html:7
#, python-format
msgid "Are you sure you want to delete part '<b>%(full_name)s</b>'?"
msgstr "Sind Sie sicher, dass Sie das Teil '<b>%(full_name)s</b>' löschen wollen?"

#: part/templates/part/partial_delete.html:12
#, python-format
msgid "This part is used in BOMs for %(count)s other parts. If you delete this part, the BOMs for the following parts will be updated"
msgstr "Dieser Teil wird in Stücklisten für %(count)s andere Teile verwendet. Wenn Sie dieses Teil löschen, werden die Stücklisten für die folgenden Teile aktualisiert"

#: part/templates/part/partial_delete.html:22
#, python-format
msgid "There are %(count)s stock entries defined for this part. If you delete this part, the following stock entries will also be deleted:"
msgstr "Es sind %(count)s BestandsObjekte für diesen Teil definiert. Wenn Sie diesen Teil löschen, werden auch die folgenden Bestandseinträge gelöscht:"

#: part/templates/part/partial_delete.html:33
#, python-format
msgid "There are %(count)s manufacturers defined for this part. If you delete this part, the following manufacturer parts will also be deleted:"
msgstr "Es sind %(count)s Hersteller für diesen Teil definiert. Wenn Sie diesen Teil löschen, werden auch die folgenden Herstellerteile gelöscht:"

#: part/templates/part/partial_delete.html:44
#, python-format
msgid "There are %(count)s suppliers defined for this part. If you delete this part, the following supplier parts will also be deleted:"
msgstr "Es sind %(count)s Zulieferer für diesen Teil definiert. Wenn Sie diesen Teil löschen, werden auch die folgenden Zuliefererteile gelöscht:"

#: part/templates/part/partial_delete.html:55
#, python-format
msgid "There are %(count)s unique parts tracked for '%(full_name)s'. Deleting this part will permanently remove this tracking information."
msgstr "Es gibt %(count)s einzigartige Teile, die für '%(full_name)s' verfolgt werden. Das Löschen dieses Teils wird diese Tracking-Informationen dauerhaft entfernen."

#: part/templates/part/prices.html:16
msgid "Pricing ranges"
msgstr "Preisspannen"

#: part/templates/part/prices.html:22
msgid "Show supplier cost"
msgstr "Zuliefererkosten anzeigen"

#: part/templates/part/prices.html:23
msgid "Show purchase price"
msgstr "Einkaufpreis anzeigen"

#: part/templates/part/prices.html:50
msgid "Show BOM cost"
msgstr "Stücklisten-Kosten"

#: part/templates/part/prices.html:117
msgid "Show sale cost"
msgstr "Verkaufskosten anzeigen"

#: part/templates/part/prices.html:118
msgid "Show sale price"
msgstr "Verkaufspreis anzeigen"

#: part/templates/part/prices.html:140
msgid "Calculation parameters"
msgstr "Berechnungsparameter"

#: part/templates/part/prices.html:155 templates/js/translated/bom.js:285
msgid "Supplier Cost"
msgstr "Zuliefererkosten"

#: part/templates/part/prices.html:156 part/templates/part/prices.html:177
#: part/templates/part/prices.html:201 part/templates/part/prices.html:231
#: part/templates/part/prices.html:257 part/templates/part/prices.html:285
msgid "Jump to overview"
msgstr "Zur Übersicht gehen"

#: part/templates/part/prices.html:181
msgid "Stock Pricing"
msgstr "Bestandspreise"

#: part/templates/part/prices.html:190
msgid "No stock pricing history is available for this part."
msgstr "Für dieses Teil sind keine Bestandspreise verfügbar."

#: part/templates/part/prices.html:200
msgid "Internal Cost"
msgstr "Interne Kosten"

#: part/templates/part/prices.html:215 part/views.py:1801
msgid "Add Internal Price Break"
msgstr "Interne Preisspanne hinzufügen"

#: part/templates/part/prices.html:230
msgid "BOM Cost"
msgstr "Stücklistenkosten"

#: part/templates/part/prices.html:256
msgid "Sale Cost"
msgstr "Verkaufskosten"

#: part/templates/part/prices.html:296
msgid "No sale pice history available for this part."
msgstr "Keine Verkaufsgeschichte für diesen Teil verfügbar."

#: part/templates/part/set_category.html:9
msgid "Set category for the following parts"
msgstr "Kategorie für Teile setzen"

#: part/templates/part/stock_count.html:7 templates/js/translated/bom.js:259
#: templates/js/translated/part.js:723 templates/js/translated/part.js:918
msgid "No Stock"
msgstr "Kein Bestand"

#: part/templates/part/stock_count.html:9 templates/InvenTree/index.html:166
msgid "Low Stock"
msgstr "niedriger Bestand"

#: part/templates/part/variant_part.html:9
msgid "Create new part variant"
msgstr "Neue Teilevariante anlegen"

#: part/templates/part/variant_part.html:10
#, python-format
msgid "Create a new variant of template <i>'%(full_name)s'</i>."
msgstr "Neue Variante von Vorlage anlegen <i>'%(full_name)s'</i>."

#: part/templatetags/inventree_extras.py:106
msgid "Unknown database"
msgstr "Unbekannte Datenbank"

#: part/views.py:94
msgid "Add Related Part"
msgstr "verknüpftes Teil hinzufügen"

#: part/views.py:149
msgid "Delete Related Part"
msgstr "verknüpftes Teil entfernen"

#: part/views.py:160
msgid "Set Part Category"
msgstr "Teil-Kategorie auswählen"

#: part/views.py:210
#, python-brace-format
msgid "Set category for {n} parts"
msgstr "Kategorie für {n} Teile setzen"

#: part/views.py:270
msgid "Match References"
msgstr "Referenzen zuteilen"

#: part/views.py:526
msgid "None"
msgstr "Kein(e)"

#: part/views.py:585
msgid "Part QR Code"
msgstr "Teil-QR-Code"

#: part/views.py:687
msgid "Select Part Image"
msgstr "Teilbild auswählen"

#: part/views.py:713
msgid "Updated part image"
msgstr "Teilbild aktualisiert"

#: part/views.py:716
msgid "Part image not found"
msgstr "Teilbild nicht gefunden"

#: part/views.py:728
msgid "Duplicate BOM"
msgstr "Stückliste duplizieren"

#: part/views.py:758
msgid "Confirm duplication of BOM from parent"
msgstr "bestätige Duplizierung Stückliste von übergeordneter Stückliste"

#: part/views.py:779
msgid "Validate BOM"
msgstr "Stückliste überprüfen"

#: part/views.py:800
msgid "Confirm that the BOM is valid"
msgstr "Bestätigen, dass Stückliste korrekt ist"

#: part/views.py:811
msgid "Validated Bill of Materials"
msgstr "überprüfte Stückliste"

#: part/views.py:884
msgid "Match Parts"
msgstr "Teile zuordnen"

#: part/views.py:1272
msgid "Confirm Part Deletion"
msgstr "Löschen des Teils bestätigen"

#: part/views.py:1279
msgid "Part was deleted"
msgstr "Teil wurde gelöscht"

#: part/views.py:1288
msgid "Part Pricing"
msgstr "Teilbepreisung"

#: part/views.py:1437
msgid "Create Part Parameter Template"
msgstr "Teilparametervorlage anlegen"

#: part/views.py:1447
msgid "Edit Part Parameter Template"
msgstr "Teilparametervorlage bearbeiten"

#: part/views.py:1454
msgid "Delete Part Parameter Template"
msgstr "Teilparametervorlage löschen"

#: part/views.py:1502 templates/js/translated/part.js:275
msgid "Edit Part Category"
msgstr "Teil-Kategorie bearbeiten"

#: part/views.py:1540
msgid "Delete Part Category"
msgstr "Teil-Kategorie löschen"

#: part/views.py:1546
msgid "Part category was deleted"
msgstr "Teil-Kategorie wurde gelöscht"

#: part/views.py:1555
msgid "Create Category Parameter Template"
msgstr "Kategorieparametervorlage anlegen"

#: part/views.py:1656
msgid "Edit Category Parameter Template"
msgstr "Kategorieparametervorlage bearbeiten"

#: part/views.py:1712
msgid "Delete Category Parameter Template"
msgstr "Kategorieparametervorlage löschen"

#: part/views.py:1734
msgid "Added new price break"
msgstr "neue Preisstaffel hinzufügt"

#: part/views.py:1810
msgid "Edit Internal Price Break"
msgstr "Interne Preisspanne bearbeiten"

#: part/views.py:1818
msgid "Delete Internal Price Break"
msgstr "Interne Preisspanne löschen"

#: report/models.py:182
msgid "Template name"
msgstr "Vorlagen Name"

#: report/models.py:188
msgid "Report template file"
msgstr "Bericht-Vorlage Datei"

#: report/models.py:195
msgid "Report template description"
msgstr "Bericht-Vorlage Beschreibung"

#: report/models.py:201
msgid "Report revision number (auto-increments)"
msgstr "Bericht Revisionsnummer (autom. erhöht)"

#: report/models.py:292
msgid "Pattern for generating report filenames"
msgstr "Muster für die Erstellung von Berichtsdateinamen"

#: report/models.py:299
msgid "Report template is enabled"
msgstr "Bericht-Vorlage ist ein"

#: report/models.py:323
msgid "StockItem query filters (comma-separated list of key=value pairs)"
msgstr "BestandsObjekte-Abfragefilter (kommagetrennte Liste mit Schlüssel=Wert-Paaren)"

#: report/models.py:331
msgid "Include Installed Tests"
msgstr "einfügen Installiert in Tests"

#: report/models.py:332
msgid "Include test results for stock items installed inside assembled item"
msgstr "Test-Ergebnisse für BestandsObjekte in Baugruppen einschließen"

#: report/models.py:380
msgid "Build Filters"
msgstr "Bauauftrag Filter"

#: report/models.py:381
msgid "Build query filters (comma-separated list of key=value pairs"
msgstr "Bau-Abfragefilter (kommagetrennte Liste mit Schlüssel=Wert-Paaren)"

#: report/models.py:423
msgid "Part Filters"
msgstr "Teil Filter"

#: report/models.py:424
msgid "Part query filters (comma-separated list of key=value pairs"
msgstr "Teile-Abfragefilter (kommagetrennte Liste mit Schlüssel=Wert-Paaren)"

#: report/models.py:458
msgid "Purchase order query filters"
msgstr "Bestellungs-Abfragefilter"

#: report/models.py:496
msgid "Sales order query filters"
msgstr "Auftrags-Abfragefilter"

#: report/models.py:546
msgid "Snippet"
msgstr "Snippet"

#: report/models.py:547
msgid "Report snippet file"
msgstr "Berichts-Snippet"

#: report/models.py:551
msgid "Snippet file description"
msgstr "Snippet-Beschreibung"

#: report/models.py:586
msgid "Asset"
msgstr "Ressource"

#: report/models.py:587
msgid "Report asset file"
msgstr "Berichts-Ressource"

#: report/models.py:590
msgid "Asset file description"
msgstr "Ressource-Beschreibung"

#: report/templates/report/inventree_build_order_base.html:147
msgid "Required For"
msgstr "benötigt für"

#: report/templates/report/inventree_po_report.html:85
#: report/templates/report/inventree_so_report.html:85
msgid "Line Items"
msgstr "Positionen"

#: report/templates/report/inventree_test_report_base.html:21
msgid "Stock Item Test Report"
msgstr "BestandsObjekt Test-Bericht"

#: report/templates/report/inventree_test_report_base.html:83
msgid "Test Results"
msgstr "Testergebnisse"

#: report/templates/report/inventree_test_report_base.html:88
#: stock/models.py:1796
msgid "Test"
msgstr "Test"

#: report/templates/report/inventree_test_report_base.html:89
#: stock/models.py:1802
msgid "Result"
msgstr "Ergebnis"

#: report/templates/report/inventree_test_report_base.html:92
#: templates/js/translated/order.js:325 templates/js/translated/stock.js:1426
msgid "Date"
msgstr "Datum"

#: report/templates/report/inventree_test_report_base.html:103
msgid "Pass"
msgstr "bestanden"

#: report/templates/report/inventree_test_report_base.html:105
msgid "Fail"
msgstr "fehlgeschlagen"

#: stock/api.py:145
msgid "Request must contain list of stock items"
msgstr ""

#: stock/api.py:153
msgid "Improperly formatted data"
msgstr "Falsch formatierte Daten"

#: stock/api.py:161
msgid "Each entry must contain a valid integer primary-key"
msgstr ""

#: stock/api.py:167
msgid "Primary key does not match valid stock item"
msgstr ""

#: stock/api.py:177
msgid "Invalid quantity value"
msgstr "Ungültige Menge"

#: stock/api.py:182
msgid "Quantity must not be less than zero"
msgstr "Menge muss größer als Null sein"

#: stock/api.py:210
#, python-brace-format
msgid "Updated stock for {n} items"
msgstr "Bestand für {n} Objekte geändert"

#: stock/api.py:246 stock/api.py:279
msgid "Specified quantity exceeds stock quantity"
msgstr "Die angegebene Menge überschreitet die Lagermenge"

#: stock/api.py:269
msgid "Valid location must be specified"
msgstr "Gültiger Standort muss angegeben werden"

#: stock/api.py:289
#, python-brace-format
msgid "Moved {n} parts to {loc}"
msgstr "{n} Teile nach {loc} bewegt"

#: stock/forms.py:79 stock/forms.py:307 stock/models.py:550
#: stock/templates/stock/item_base.html:395
#: templates/js/translated/stock.js:886
msgid "Expiry Date"
msgstr "Ablaufdatum"

#: stock/forms.py:80 stock/forms.py:308
msgid "Expiration date for this stock item"
msgstr "Ablaufdatum für dieses BestandsObjekt"

#: stock/forms.py:83
msgid "Enter unique serial numbers (or leave blank)"
msgstr "Eindeutige Seriennummern eingeben (oder leer lassen)"

#: stock/forms.py:134
msgid "Destination for serialized stock (by default, will remain in current location)"
msgstr "Lagerort für serial"

#: stock/forms.py:136
msgid "Serial numbers"
msgstr "Seriennummern"

#: stock/forms.py:136
msgid "Unique serial numbers (must match quantity)"
msgstr "Anzahl der eindeutigen Seriennummern (muss mit der Anzahl übereinstimmen)"

#: stock/forms.py:138 stock/forms.py:282
msgid "Add transaction note (optional)"
msgstr " Transaktionsnotizen hinzufügen (optional)"

#: stock/forms.py:168 stock/forms.py:224
msgid "Select test report template"
msgstr "Test Bericht Vorlage auswählen"

#: stock/forms.py:240
msgid "Stock item to install"
msgstr "BestandsObjekt zum verbauen"

#: stock/forms.py:270
msgid "Must not exceed available quantity"
msgstr "Anzahl darf die verfügbare Anzahl nicht überschreiten"

#: stock/forms.py:280
msgid "Destination location for uninstalled items"
msgstr "Ziel Lagerort für unverbaute Objekte"

#: stock/forms.py:284
msgid "Confirm uninstall"
msgstr "nicht mehr verbauen bestätigen"

#: stock/forms.py:284
msgid "Confirm removal of installed stock items"
msgstr "Entfernen der verbauten BestandsObjekt bestätigen"

#: stock/models.py:57 stock/models.py:587
msgid "Owner"
msgstr "Besitzer"

#: stock/models.py:58 stock/models.py:588
msgid "Select Owner"
msgstr "Besitzer auswählen"

#: stock/models.py:316
msgid "StockItem with this serial number already exists"
msgstr "Ein BestandsObjekt mit dieser Seriennummer existiert bereits"

#: stock/models.py:352
#, python-brace-format
msgid "Part type ('{pf}') must be {pe}"
msgstr "Teile-Typ ('{pf}') muss {pe} sein"

#: stock/models.py:362 stock/models.py:371
msgid "Quantity must be 1 for item with a serial number"
msgstr "Anzahl muss für Objekte mit Seriennummer 1 sein"

#: stock/models.py:363
msgid "Serial number cannot be set if quantity greater than 1"
msgstr "Seriennummer kann nicht gesetzt werden wenn die Anzahl größer als 1 ist"

#: stock/models.py:385
msgid "Item cannot belong to itself"
msgstr "Teil kann nicht zu sich selbst gehören"

#: stock/models.py:391
msgid "Item must have a build reference if is_building=True"
msgstr "Teil muss eine Referenz haben wenn is_building wahr ist"

#: stock/models.py:398
msgid "Build reference does not point to the same part object"
msgstr "Referenz verweist nicht auf das gleiche Teil"

#: stock/models.py:440
msgid "Parent Stock Item"
msgstr "Eltern-BestandsObjekt"

#: stock/models.py:449
msgid "Base part"
msgstr "Basis-Teil"

#: stock/models.py:458
msgid "Select a matching supplier part for this stock item"
msgstr "Passendes Zuliefererteil für dieses BestandsObjekt auswählen"

#: stock/models.py:463 stock/templates/stock/stock_app_base.html:8
msgid "Stock Location"
msgstr "Bestand-Lagerort"

#: stock/models.py:466
msgid "Where is this stock item located?"
msgstr "Wo wird dieses Teil normalerweise gelagert?"

#: stock/models.py:473
msgid "Packaging this stock item is stored in"
msgstr "Die Verpackung dieses BestandsObjekt ist gelagert in"

#: stock/models.py:478 stock/templates/stock/item_base.html:284
msgid "Installed In"
msgstr "verbaut in"

#: stock/models.py:481
msgid "Is this item installed in another item?"
msgstr "Ist dieses Teil in einem anderen verbaut?"

#: stock/models.py:497
msgid "Serial number for this item"
msgstr "Seriennummer für dieses Teil"

#: stock/models.py:509
msgid "Batch code for this stock item"
msgstr "Losnummer für dieses BestandsObjekt"

#: stock/models.py:513
msgid "Stock Quantity"
msgstr "Bestand"

#: stock/models.py:522
msgid "Source Build"
msgstr "Quellbau"

#: stock/models.py:524
msgid "Build for this stock item"
msgstr "Bauauftrag für dieses BestandsObjekt"

#: stock/models.py:535
msgid "Source Purchase Order"
msgstr "Quelle Bestellung"

#: stock/models.py:538
msgid "Purchase order for this stock item"
msgstr "Bestellung für dieses BestandsObjekt"

#: stock/models.py:544
msgid "Destination Sales Order"
msgstr "Ziel-Auftrag"

#: stock/models.py:551
msgid "Expiry date for stock item. Stock will be considered expired after this date"
msgstr "Ablaufdatum für BestandsObjekt. Bestand wird danach als abgelaufen gekennzeichnet"

#: stock/models.py:564
msgid "Delete on deplete"
msgstr "Löschen wenn leer"

#: stock/models.py:564
msgid "Delete this Stock Item when stock is depleted"
msgstr "Dieses BestandsObjekt löschen wenn Bestand aufgebraucht"

#: stock/models.py:574 stock/templates/stock/item.html:99
#: stock/templates/stock/navbar.html:54
msgid "Stock Item Notes"
msgstr "BestandsObjekt-Notizen"

#: stock/models.py:583
msgid "Single unit purchase price at time of purchase"
msgstr "Preis für eine Einheit bei Einkauf"

#: stock/models.py:1051
msgid "Part is not set as trackable"
msgstr "Teil ist nicht verfolgbar"

#: stock/models.py:1057
msgid "Quantity must be integer"
msgstr "Anzahl muss eine Ganzzahl sein"

#: stock/models.py:1063
#, python-brace-format
msgid "Quantity must not exceed available stock quantity ({n})"
msgstr "Anzahl darf nicht die verfügbare Anzahl überschreiten ({n})"

#: stock/models.py:1066
msgid "Serial numbers must be a list of integers"
msgstr "Seriennummern muss eine Liste von Ganzzahlen sein"

#: stock/models.py:1069
msgid "Quantity does not match serial numbers"
msgstr "Anzahl stimmt nicht mit den Seriennummern überein"

#: stock/models.py:1076
#, python-brace-format
msgid "Serial numbers already exist: {exists}"
msgstr "Seriennummern {exists} existieren bereits"

#: stock/models.py:1234
msgid "StockItem cannot be moved as it is not in stock"
msgstr "BestandsObjekt kann nicht bewegt werden, da kein Bestand vorhanden ist"

#: stock/models.py:1716
msgid "Entry notes"
msgstr "Eintrags-Notizen"

#: stock/models.py:1773
msgid "Value must be provided for this test"
msgstr "Wert muss für diesen Test angegeben werden"

#: stock/models.py:1779
msgid "Attachment must be uploaded for this test"
msgstr "Anhang muss für diesen Test hochgeladen werden"

#: stock/models.py:1797
msgid "Test name"
msgstr "Name des Tests"

#: stock/models.py:1803 templates/js/translated/table_filters.js:231
msgid "Test result"
msgstr "Testergebnis"

#: stock/models.py:1809
msgid "Test output value"
msgstr "Test Ausgabe Wert"

#: stock/models.py:1816
msgid "Test result attachment"
msgstr "Test Ergebnis Anhang"

#: stock/models.py:1822
msgid "Test notes"
msgstr "Test Notizen"

#: stock/templates/stock/item.html:17
msgid "Stock Tracking Information"
msgstr "Informationen zum Lagerbestands-Tracking"

#: stock/templates/stock/item.html:30
msgid "New Entry"
msgstr "neuer Eintrag"

#: stock/templates/stock/item.html:43
msgid "Child Stock Items"
msgstr "Kind-BestandsObjekt"

#: stock/templates/stock/item.html:50
msgid "This stock item does not have any child items"
msgstr "Dieses BestandsObjekt hat keine Kinder"

#: stock/templates/stock/item.html:58 stock/templates/stock/navbar.html:19
#: stock/templates/stock/navbar.html:22
msgid "Test Data"
msgstr "Testdaten"

#: stock/templates/stock/item.html:66
msgid "Delete Test Data"
msgstr "Testdaten löschen"

#: stock/templates/stock/item.html:70
msgid "Add Test Data"
msgstr "Testdaten hinzufügen"

#: stock/templates/stock/item.html:73 stock/templates/stock/item_base.html:95
msgid "Test Report"
msgstr "Test-Bericht"

#: stock/templates/stock/item.html:120 stock/templates/stock/navbar.html:27
msgid "Installed Stock Items"
msgstr "Installierte BestandsObjekte"

#: stock/templates/stock/item.html:125 stock/views.py:534
msgid "Install Stock Item"
msgstr "BestandsObjekt installiert"

#: stock/templates/stock/item.html:301 stock/templates/stock/item.html:326
msgid "Add Test Result"
msgstr "Testergebnis hinzufügen"

#: stock/templates/stock/item.html:346
msgid "Edit Test Result"
msgstr "Testergebnis bearbeiten"

#: stock/templates/stock/item.html:360
msgid "Delete Test Result"
msgstr "Testergebnis löschen"

#: stock/templates/stock/item_base.html:33
#: stock/templates/stock/item_base.html:399
#: templates/js/translated/table_filters.js:212
msgid "Expired"
msgstr "abgelaufen"

#: stock/templates/stock/item_base.html:43
#: stock/templates/stock/item_base.html:401
#: templates/js/translated/table_filters.js:218
msgid "Stale"
msgstr "überfällig"

#: stock/templates/stock/item_base.html:80
#: templates/js/translated/barcode.js:309
#: templates/js/translated/barcode.js:314
msgid "Unlink Barcode"
msgstr "Barcode abhängen"

#: stock/templates/stock/item_base.html:82
msgid "Link Barcode"
msgstr "Barcode anhängen"

#: stock/templates/stock/item_base.html:84 templates/stock_table.html:31
msgid "Scan to Location"
msgstr "zu Lagerort einscannen"

#: stock/templates/stock/item_base.html:91
msgid "Printing actions"
msgstr "Druck Aktionen"

#: stock/templates/stock/item_base.html:104
msgid "Stock adjustment actions"
msgstr "Bestands-Anpassungs Aktionen"

#: stock/templates/stock/item_base.html:108
#: stock/templates/stock/location.html:69 templates/stock_table.html:57
msgid "Count stock"
msgstr "Bestand zählen"

#: stock/templates/stock/item_base.html:111 templates/stock_table.html:55
msgid "Add stock"
msgstr "Bestand hinzufügen"

#: stock/templates/stock/item_base.html:114 templates/stock_table.html:56
msgid "Remove stock"
msgstr "Bestand entfernen"

#: stock/templates/stock/item_base.html:117
msgid "Serialize stock"
msgstr "Lagerbestand serialisieren"

#: stock/templates/stock/item_base.html:121
#: stock/templates/stock/location.html:75
msgid "Transfer stock"
msgstr "Bestand verschieben"

#: stock/templates/stock/item_base.html:124
msgid "Assign to customer"
msgstr "Kunden zuweisen"

#: stock/templates/stock/item_base.html:127
msgid "Return to stock"
msgstr "zu Bestand zurückgeben"

#: stock/templates/stock/item_base.html:130
msgid "Uninstall stock item"
msgstr "BestandsObjekt deinstallieren"

#: stock/templates/stock/item_base.html:130
msgid "Uninstall"
msgstr "Deinstallieren"

#: stock/templates/stock/item_base.html:133
msgid "Install stock item"
msgstr "BestandsObjekt installieren"

#: stock/templates/stock/item_base.html:133
msgid "Install"
msgstr "Installieren"

#: stock/templates/stock/item_base.html:145
msgid "Convert to variant"
msgstr "in Variante ändern"

#: stock/templates/stock/item_base.html:148
msgid "Duplicate stock item"
msgstr "BestandsObjekt duplizieren"

#: stock/templates/stock/item_base.html:150
msgid "Edit stock item"
msgstr "BestandsObjekt bearbeiten"

#: stock/templates/stock/item_base.html:153
msgid "Delete stock item"
msgstr "BestandsObjekt löschen"

#: stock/templates/stock/item_base.html:173
msgid "You are not in the list of owners of this item. This stock item cannot be edited."
msgstr "Sie gehören nicht zu den Eigentümern dieses Objekts und können es nicht ändern."

#: stock/templates/stock/item_base.html:180
msgid "This stock item is in production and cannot be edited."
msgstr "Dieses BestandsObjekt wird gerade hergestellt und kann nicht geändert werden."

#: stock/templates/stock/item_base.html:181
msgid "Edit the stock item from the build view."
msgstr "Ändern des BestandsObjekts in der Bauauftrag-Ansicht."

#: stock/templates/stock/item_base.html:194
msgid "This stock item has not passed all required tests"
msgstr "Dieses BestandsObjekt hat nicht alle Tests bestanden"

#: stock/templates/stock/item_base.html:202
#, python-format
msgid "This stock item is allocated to Sales Order %(link)s (Quantity: %(qty)s)"
msgstr "Dieses BestandsObjekt ist dem Auftrag %(link)s zugewiesen (Menge: %(qty)s)"

#: stock/templates/stock/item_base.html:210
#, python-format
msgid "This stock item is allocated to Build %(link)s (Quantity: %(qty)s)"
msgstr "Dieses BestandsObjekt ist dem Bauauftrag %(link)s zugewiesen (Menge: %(qty)s)"

#: stock/templates/stock/item_base.html:216
msgid "This stock item is serialized - it has a unique serial number and the quantity cannot be adjusted."
msgstr "Dieses BestandsObjekt ist serialisiert. Es hat eine eindeutige Seriennummer und die Anzahl kann nicht angepasst werden."

#: stock/templates/stock/item_base.html:220
msgid "This stock item cannot be deleted as it has child items"
msgstr "Dieses BestandsObjekt kann nicht gelöscht werden, da es Kinder besitzt"

#: stock/templates/stock/item_base.html:224
msgid "This stock item will be automatically deleted when all stock is depleted."
msgstr "Dieses BestandsObjekt wird automatisch gelöscht wenn der Lagerbestand aufgebraucht ist."

#: stock/templates/stock/item_base.html:232
msgid "Stock Item Details"
msgstr "BestandsObjekt-Details"

#: stock/templates/stock/item_base.html:254
msgid "previous page"
msgstr "vorherige Seite"

#: stock/templates/stock/item_base.html:260
msgid "next page"
msgstr "nächste Seite"

#: stock/templates/stock/item_base.html:303
#: templates/js/translated/build.js:628
msgid "No location set"
msgstr "Kein Lagerort gesetzt"

#: stock/templates/stock/item_base.html:310
msgid "Barcode Identifier"
msgstr "Barcode-Bezeichner"

#: stock/templates/stock/item_base.html:352
msgid "Parent Item"
msgstr "Elternposition"

#: stock/templates/stock/item_base.html:370
msgid "No manufacturer set"
msgstr "Kein Hersteller ausgewählt"

#: stock/templates/stock/item_base.html:399
#, python-format
msgid "This StockItem expired on %(item.expiry_date)s"
msgstr "Dieses BestandsObjekt lief am %(item.expiry_date)s ab"

#: stock/templates/stock/item_base.html:401
#, python-format
msgid "This StockItem expires on %(item.expiry_date)s"
msgstr "Dieses BestandsObjekt läuft am %(item.expiry_date)s ab"

#: stock/templates/stock/item_base.html:408
#: templates/js/translated/stock.js:897
msgid "Last Updated"
msgstr "Zuletzt aktualisiert"

#: stock/templates/stock/item_base.html:413
msgid "Last Stocktake"
msgstr "Letzte Inventur"

#: stock/templates/stock/item_base.html:417
msgid "No stocktake performed"
msgstr "Keine Inventur ausgeführt"

#: stock/templates/stock/item_base.html:428
msgid "Tests"
msgstr "Tests"

#: stock/templates/stock/item_base.html:516
msgid "Save"
msgstr "Speichern"

#: stock/templates/stock/item_base.html:528
msgid "Edit Stock Status"
msgstr "Bestandsstatus bearbeiten"

#: stock/templates/stock/item_delete.html:9
msgid "Are you sure you want to delete this stock item?"
msgstr "Sind Sie sicher, dass Sie dieses BestandsObjekt löschen wollen?"

#: stock/templates/stock/item_delete.html:12
#, python-format
msgid "This will remove <b>%(qty)s</b> units of <b>%(full_name)s</b> from stock."
msgstr "Damit werden <b>%(qty)s</b> Elemente vom Bestand von <b>%(full_name)s</b> entfernt."

#: stock/templates/stock/item_install.html:8
msgid "Install another Stock Item into this item."
msgstr "Ein weiteres BestandsObjekt in dieses Teil installiert."

#: stock/templates/stock/item_install.html:11
#: stock/templates/stock/item_install.html:24
msgid "Stock items can only be installed if they meet the following criteria"
msgstr "BestandsObjekte können nur installiert werden wenn folgende Kriterien erfüllt werden"

#: stock/templates/stock/item_install.html:14
msgid "The Stock Item links to a Part which is in the BOM for this Stock Item"
msgstr ""

#: stock/templates/stock/item_install.html:15
msgid "The Stock Item is currently in stock"
msgstr ""

#: stock/templates/stock/item_install.html:16
msgid "The Stock Item is serialized and does not belong to another item"
msgstr ""

#: stock/templates/stock/item_install.html:21
msgid "Install this Stock Item in another stock item."
msgstr ""

#: stock/templates/stock/item_install.html:27
msgid "The part associated to this Stock Item belongs to another part's BOM"
msgstr ""

#: stock/templates/stock/item_install.html:28
msgid "This Stock Item is serialized and does not belong to another item"
msgstr ""

#: stock/templates/stock/item_serialize.html:5
msgid "Create serialized items from this stock item."
msgstr "Teile mit Seriennummern mit diesem BestandObjekt anlegen."

#: stock/templates/stock/item_serialize.html:7
msgid "Select quantity to serialize, and unique serial numbers."
msgstr "Zu serialisierende Anzahl und eindeutige Seriennummern angeben."

#: stock/templates/stock/location.html:20
msgid "You are not in the list of owners of this location. This stock location cannot be edited."
msgstr "Sie sind nicht auf der Liste der Besitzer dieses Lagerorts. Der Bestands-Lagerort kann nicht verändert werden."

#: stock/templates/stock/location.html:37
msgid "All stock items"
msgstr "Alle BestandsObjekte"

#: stock/templates/stock/location.html:55
msgid "Check-in Items"
msgstr "Teile einchecken"

#: stock/templates/stock/location.html:83
msgid "Location actions"
msgstr "Lagerort-Aktionen"

#: stock/templates/stock/location.html:85
msgid "Edit location"
msgstr "Lagerort bearbeiten"

#: stock/templates/stock/location.html:87
msgid "Delete location"
msgstr "Lagerort löschen"

#: stock/templates/stock/location.html:99
msgid "Location Details"
msgstr "Lagerort-Details"

#: stock/templates/stock/location.html:104
msgid "Location Path"
msgstr "Lagerort-Pfad"

#: stock/templates/stock/location.html:109
msgid "Location Description"
msgstr "Lagerort-Beschreibung"

#: stock/templates/stock/location.html:114
#: stock/templates/stock/location.html:155
#: stock/templates/stock/location_navbar.html:11
#: stock/templates/stock/location_navbar.html:14
msgid "Sublocations"
msgstr "Unter-Lagerorte"

#: stock/templates/stock/location.html:124
msgid "Stock Details"
msgstr "Objekt-Details"

#: stock/templates/stock/location.html:129 templates/InvenTree/search.html:279
#: templates/stats.html:97 users/models.py:42
msgid "Stock Locations"
msgstr "Bestand-Lagerorte"

#: stock/templates/stock/location.html:162 templates/stock_table.html:37
msgid "Printing Actions"
msgstr "Druck Aktionen"

#: stock/templates/stock/location.html:166 templates/stock_table.html:41
msgid "Print labels"
msgstr "Label drucken"

#: stock/templates/stock/location.html:251
msgid "Create new location"
msgstr "Neuen Lagerort anlegen"

#: stock/templates/stock/location_delete.html:7
msgid "Are you sure you want to delete this stock location?"
msgstr "Sind Sie sicher, dass Sie diesen Lagerort löschen wollen?"

#: stock/templates/stock/navbar.html:11
msgid "Stock Item Tracking"
msgstr "BestandsObjekt-Verfolgung"

#: stock/templates/stock/navbar.html:14
msgid "History"
msgstr "Geschichte"

#: stock/templates/stock/navbar.html:30
msgid "Installed Items"
msgstr "verbaute Objekte"

#: stock/templates/stock/navbar.html:38
msgid "Child Items"
msgstr "Kindobjekte"

#: stock/templates/stock/navbar.html:41
msgid "Children"
msgstr "Kinder"

#: stock/templates/stock/stock_adjust.html:43
msgid "Remove item"
msgstr "Teil entfernen"

#: stock/templates/stock/stock_app_base.html:16
msgid "Loading..."
msgstr "Lade..."

#: stock/templates/stock/stock_uninstall.html:8
msgid "The following stock items will be uninstalled"
msgstr "Die folgenden BestandsObjekte werden nicht mehr verbaut"

#: stock/templates/stock/stockitem_convert.html:7 stock/views.py:932
msgid "Convert Stock Item"
msgstr "BestandsObjekt umwandeln"

#: stock/templates/stock/stockitem_convert.html:8
#, python-format
msgid "This stock item is current an instance of <i>%(part)s</i>"
msgstr "BestandsObjekt ist aktuell eine Instanz von <i>%(part)s</i>"

#: stock/templates/stock/stockitem_convert.html:9
msgid "It can be converted to one of the part variants listed below."
msgstr "Es kann in eine der folgenden Varianten konvertiert werden."

#: stock/templates/stock/stockitem_convert.html:14
msgid "This action cannot be easily undone"
msgstr "Diese Aktion kann nicht einfach rückgängig gemacht werden"

#: stock/templates/stock/tracking_delete.html:6
msgid "Are you sure you want to delete this stock tracking entry?"
msgstr "Sind Sie sicher, dass Sie diesen BestandsObjekt-Verfolgungs-Eintrag löschen wollen?"

#: stock/views.py:181
msgid "Edit Stock Location"
msgstr "BestandsObjekt-Lagerort bearbeiten"

#: stock/views.py:288 stock/views.py:911 stock/views.py:1033
#: stock/views.py:1398
msgid "Owner is required (ownership control is enabled)"
msgstr "Eigentümer notwendig (Eigentümerkontrolle aktiv)"

#: stock/views.py:303
msgid "Stock Location QR code"
msgstr "QR-Code für diesen Lagerort"

#: stock/views.py:322
msgid "Assign to Customer"
msgstr "Kunden zuweisen"

#: stock/views.py:331
msgid "Customer must be specified"
msgstr "Kunde muss angegeben werden"

#: stock/views.py:355
msgid "Return to Stock"
msgstr "zurück ins Lager"

#: stock/views.py:364
msgid "Specify a valid location"
msgstr "gültigen Lagerort angeben"

#: stock/views.py:375
msgid "Stock item returned from customer"
msgstr "BestandsObjekt retoure vom Kunden"

#: stock/views.py:386
msgid "Delete All Test Data"
msgstr "alle Testdaten löschen"

#: stock/views.py:403
msgid "Confirm test data deletion"
msgstr "Löschen Testdaten bestätigen"

#: stock/views.py:508
msgid "Stock Item QR Code"
msgstr "BestandsObjekt-QR-Code"

#: stock/views.py:683
msgid "Uninstall Stock Items"
msgstr "BestandsObjekte deinstallieren"

#: stock/views.py:780 templates/js/translated/stock.js:284
msgid "Confirm stock adjustment"
msgstr "Bestands-Anpassung bestätigen"

#: stock/views.py:791
msgid "Uninstalled stock items"
msgstr "BestandsObjekte deinstalliert"

#: stock/views.py:813
msgid "Edit Stock Item"
msgstr "BestandsObjekt bearbeiten"

#: stock/views.py:959
msgid "Create new Stock Location"
msgstr "Neuen Lagerort erstellen"

#: stock/views.py:1050
msgid "Serialize Stock"
msgstr "Lagerbestand erfassen"

#: stock/views.py:1143 templates/js/translated/build.js:365
msgid "Create new Stock Item"
msgstr "Neues BestandsObjekt hinzufügen"

#: stock/views.py:1285
msgid "Duplicate Stock Item"
msgstr "Bestand duplizieren"

#: stock/views.py:1367
msgid "Quantity cannot be negative"
msgstr "Anzahl kann nicht negativ sein"

#: stock/views.py:1467
msgid "Delete Stock Location"
msgstr "Bestand-Lagerort löschen"

#: stock/views.py:1480
msgid "Delete Stock Item"
msgstr "BestandsObjekt löschen"

#: stock/views.py:1491
msgid "Delete Stock Tracking Entry"
msgstr "Lagerbestands-Tracking-Eintrag löschen"

#: stock/views.py:1498
msgid "Edit Stock Tracking Entry"
msgstr "Lagerbestands-Tracking-Eintrag bearbeiten"

#: stock/views.py:1507
msgid "Add Stock Tracking Entry"
msgstr "Lagerbestands-Tracking-Eintrag hinzufügen"

#: templates/403.html:5 templates/403.html:11
msgid "Permission Denied"
msgstr "Zugriff verweigert"

#: templates/403.html:14
msgid "You do not have permission to view this page."
msgstr "Keine Berechtigung zum Anzeigen dieser Seite."

#: templates/404.html:5 templates/404.html:11
msgid "Page Not Found"
msgstr "Seite nicht gefunden"

#: templates/404.html:14
msgid "The requested page does not exist"
msgstr "Seite existiert nicht"

#: templates/InvenTree/index.html:7
msgid "Index"
msgstr "Index"

#: templates/InvenTree/index.html:105
msgid "Starred Parts"
msgstr "Teilfavoriten"

#: templates/InvenTree/index.html:115
msgid "Latest Parts"
msgstr "neueste Teile"

#: templates/InvenTree/index.html:126
msgid "BOM Waiting Validation"
msgstr "Stücklisten erwarten Kontrolle"

#: templates/InvenTree/index.html:153
msgid "Recently Updated"
msgstr "kürzlich aktualisiert"

#: templates/InvenTree/index.html:176
msgid "Depleted Stock"
msgstr "Verbrauchter Bestand"

#: templates/InvenTree/index.html:199
msgid "Expired Stock"
msgstr "abgelaufener Bestand"

#: templates/InvenTree/index.html:210
msgid "Stale Stock"
msgstr "Lagerbestand überfällig"

#: templates/InvenTree/index.html:232
msgid "Build Orders In Progress"
msgstr "laufende Bauaufträge"

#: templates/InvenTree/index.html:243
msgid "Overdue Build Orders"
msgstr "überfällige Bauaufträge"

#: templates/InvenTree/index.html:263
msgid "Outstanding Purchase Orders"
msgstr "ausstehende Bestellungen"

#: templates/InvenTree/index.html:274
msgid "Overdue Purchase Orders"
msgstr "überfällige Bestellungen"

#: templates/InvenTree/index.html:294
msgid "Outstanding Sales Orders"
msgstr "ausstehende Aufträge"

#: templates/InvenTree/index.html:305
msgid "Overdue Sales Orders"
msgstr "überfällige Aufträge"

#: templates/InvenTree/search.html:8 templates/InvenTree/search.html:14
msgid "Search Results"
msgstr "Suchergebnisse"

#: templates/InvenTree/search.html:24
msgid "Enter a search query"
msgstr "Eine Sucheanfrage eingeben"

#: templates/InvenTree/search.html:268 templates/js/translated/stock.js:631
msgid "Shipped to customer"
msgstr "an Kunde versand"

#: templates/InvenTree/search.html:271 templates/js/translated/stock.js:641
msgid "No stock location set"
msgstr "Kein Lagerort gesetzt"

#: templates/InvenTree/settings/barcode.html:8
msgid "Barcode Settings"
msgstr "Barcode-Einstellungen"

#: templates/InvenTree/settings/build.html:8
msgid "Build Order Settings"
msgstr "Bauauftrag-Einstellungen"

#: templates/InvenTree/settings/category.html:7
msgid "Category Settings"
msgstr "Kategorie-Einstellungen"

#: templates/InvenTree/settings/currencies.html:8
msgid "Currency Settings"
msgstr "Währungseinstellungen"

#: templates/InvenTree/settings/currencies.html:23
msgid "Base Currency"
msgstr "Basiswährung"

#: templates/InvenTree/settings/currencies.html:27
msgid "Exchange Rates"
msgstr "Wechselkurse"

#: templates/InvenTree/settings/currencies.html:37
msgid "Last Update"
msgstr "Letzte Aktualisierung"

#: templates/InvenTree/settings/currencies.html:43
msgid "Never"
msgstr "Nie"

#: templates/InvenTree/settings/currencies.html:48
msgid "Update Now"
msgstr "Jetzt aktualisieren"

#: templates/InvenTree/settings/global.html:9
msgid "Server Settings"
msgstr "Server Einstellungen"

#: templates/InvenTree/settings/header.html:7
msgid "Setting"
msgstr "Einstellungen"

#: templates/InvenTree/settings/navbar.html:12
#: templates/InvenTree/settings/user_settings.html:9
msgid "User Settings"
msgstr "Benutzer-Einstellungen"

#: templates/InvenTree/settings/navbar.html:15
#: templates/InvenTree/settings/navbar.html:17
msgid "Account"
msgstr "Konto"

#: templates/InvenTree/settings/navbar.html:21
#: templates/InvenTree/settings/navbar.html:23
msgid "Home Page"
msgstr "Startseite"

#: templates/InvenTree/settings/navbar.html:27
#: templates/InvenTree/settings/navbar.html:29
#: templates/js/translated/tables.js:351 templates/search_form.html:6
#: templates/search_form.html:8
msgid "Search"
msgstr "Suche"

#: templates/InvenTree/settings/navbar.html:33
#: templates/InvenTree/settings/navbar.html:35
msgid "Labels"
msgstr "Labels"

#: templates/InvenTree/settings/navbar.html:39
#: templates/InvenTree/settings/navbar.html:41
msgid "Reports"
msgstr "Berichte"

#: templates/InvenTree/settings/navbar.html:46
#: templates/InvenTree/settings/navbar.html:48
#: templates/InvenTree/settings/settings.html:8 templates/navbar.html:94
msgid "Settings"
msgstr "Einstellungen"

#: templates/InvenTree/settings/navbar.html:56
msgid "InvenTree Settings"
msgstr "InvenTree-Einstellungen"

#: templates/InvenTree/settings/navbar.html:59
#: templates/InvenTree/settings/navbar.html:61 templates/stats.html:9
msgid "Server"
msgstr "Server"

#: templates/InvenTree/settings/navbar.html:65
#: templates/InvenTree/settings/navbar.html:67
msgid "Barcodes"
msgstr "Barcodes"

#: templates/InvenTree/settings/navbar.html:71
#: templates/InvenTree/settings/navbar.html:73
msgid "Currencies"
msgstr "Währungen"

#: templates/InvenTree/settings/navbar.html:77
#: templates/InvenTree/settings/navbar.html:79
msgid "Reporting"
msgstr "Berichte"

#: templates/InvenTree/settings/navbar.html:89
#: templates/InvenTree/settings/navbar.html:91
msgid "Categories"
msgstr "Kategorien"

#: templates/InvenTree/settings/part.html:7
msgid "Part Settings"
msgstr "Teil-Einstellungen"

#: templates/InvenTree/settings/part.html:12
msgid "Part Options"
msgstr "Teil-Optionen"

#: templates/InvenTree/settings/part.html:43
msgid "Part Import"
msgstr "Teileimport"

#: templates/InvenTree/settings/part.html:46
msgid "Import Part"
msgstr "Teil importieren"

#: templates/InvenTree/settings/part.html:59
msgid "Part Parameter Templates"
msgstr "Teil-Parametervorlage"

#: templates/InvenTree/settings/po.html:9
msgid "Purchase Order Settings"
msgstr "Bestellungs-Einstellungen"

#: templates/InvenTree/settings/report.html:10
#: templates/InvenTree/settings/user_reports.html:9
msgid "Report Settings"
msgstr "Berichts-Einstellungen"

#: templates/InvenTree/settings/setting.html:29
msgid "No value set"
msgstr "Kein Wert angegeben"

#: templates/InvenTree/settings/setting.html:41
msgid "Edit setting"
msgstr "Einstellungen ändern"

#: templates/InvenTree/settings/settings.html:152
msgid "No category parameter templates found"
msgstr "Keine Kategorie-Parametervorlagen gefunden"

#: templates/InvenTree/settings/settings.html:174
#: templates/InvenTree/settings/settings.html:271
msgid "Edit Template"
msgstr "Vorlage bearbeiten"

#: templates/InvenTree/settings/settings.html:175
#: templates/InvenTree/settings/settings.html:272
msgid "Delete Template"
msgstr "Vorlage löschen"

#: templates/InvenTree/settings/settings.html:251
msgid "No part parameter templates found"
msgstr "Keine Teilparametervorlagen gefunden"

#: templates/InvenTree/settings/so.html:7
msgid "Sales Order Settings"
msgstr "Auftrags-Einstellungen"

#: templates/InvenTree/settings/stock.html:7
msgid "Stock Settings"
msgstr "Bestands-Einstellungen"

#: templates/InvenTree/settings/user.html:9
msgid "Account Settings"
msgstr "Kontoeinstellungen"

#: templates/InvenTree/settings/user.html:15
msgid "Edit"
msgstr "Bearbeiten"

#: templates/InvenTree/settings/user.html:17
msgid "Change Password"
msgstr "Passwort ändern"

#: templates/InvenTree/settings/user.html:24
#: templates/registration/login.html:58
msgid "Username"
msgstr "Benutzername"

#: templates/InvenTree/settings/user.html:28
msgid "First Name"
msgstr "Vorname"

#: templates/InvenTree/settings/user.html:32
msgid "Last Name"
msgstr "Nachname"

#: templates/InvenTree/settings/user.html:36
msgid "Email Address"
msgstr "Mail-Adresse"

#: templates/InvenTree/settings/user.html:42
msgid "Theme Settings"
msgstr "Anzeige-Einstellungen"

#: templates/InvenTree/settings/user.html:63
msgid "Set Theme"
msgstr "Design auswählen"

#: templates/InvenTree/settings/user.html:70
msgid "Language Settings"
msgstr "Spracheinstellung"

#: templates/InvenTree/settings/user.html:89
#, python-format
msgid "%(lang_translated)s%% translated"
msgstr "%(lang_translated)s%% übersetzt"

#: templates/InvenTree/settings/user.html:91
msgid "No translations available"
msgstr "Keine Übersetzungen verfügbar"

#: templates/InvenTree/settings/user.html:98
msgid "Set Language"
msgstr "Sprache festlegen"

#: templates/InvenTree/settings/user.html:103
msgid "Help the translation efforts!"
msgstr "Hilf bei der Übersetzung!"

#: templates/InvenTree/settings/user.html:104
#, python-format
msgid "Native language translation of the InvenTree web application is <a href=\"%(link)s\">community contributed via crowdin</a>. Contributions are welcomed and encouraged."
msgstr "Die Übersetzung von InvenTree wird <a href=\"%(link)s\">von Nutzern mit Crowdin</a> betrieben. Wir ermutigen zur und freuen uns über jeden Mithilfe!"

#: templates/InvenTree/settings/user_homepage.html:9
msgid "Home Page Settings"
msgstr "Startseite-Einstellungen"

#: templates/InvenTree/settings/user_labels.html:9
msgid "Label Settings"
msgstr "Labeleinstellungen"

#: templates/InvenTree/settings/user_search.html:9
msgid "Search Settings"
msgstr "Sucheinstellungen"

#: templates/about.html:13
msgid "InvenTree Version Information"
msgstr "InvenTree-Versionsinformationen"

#: templates/about.html:22
msgid "InvenTree Version"
msgstr "InvenTree-Version"

#: templates/about.html:26
msgid "Up to Date"
msgstr "Aktuell"

#: templates/about.html:28
msgid "Update Available"
msgstr "Aktualisierung verfügbar"

#: templates/about.html:34
msgid "API Version"
msgstr "API-Version"

#: templates/about.html:39
msgid "Python Version"
msgstr "Python-Version"

#: templates/about.html:44
msgid "Django Version"
msgstr "Django-Version"

#: templates/about.html:51
msgid "Commit Hash"
msgstr "Commit-Hash"

#: templates/about.html:58
msgid "Commit Date"
msgstr "Commit-Datum"

#: templates/about.html:63
msgid "InvenTree Documentation"
msgstr "InvenTree-Dokumentation"

#: templates/about.html:68
msgid "View Code on GitHub"
msgstr "Code auf GitHub ansehen"

#: templates/about.html:73
msgid "Credits"
msgstr "Danksagung"

#: templates/about.html:78
msgid "Mobile App"
msgstr "Mobile App"

#: templates/about.html:83
msgid "Submit Bug Report"
msgstr "Fehlerbericht senden"

#: templates/about.html:90 templates/clip.html:4
msgid "copy to clipboard"
msgstr "In die Zwischenablage kopieren"

#: templates/about.html:90
msgid "copy version information"
msgstr "Versionsinformationen kopieren"

#: templates/about.html:100 templates/js/translated/modals.js:33
#: templates/js/translated/modals.js:567 templates/js/translated/modals.js:661
#: templates/js/translated/modals.js:957 templates/modals.html:29
#: templates/modals.html:54
msgid "Close"
msgstr "Schliessen"

#: templates/image_download.html:8
msgid "Specify URL for downloading image"
msgstr "URL für Bild-Donwload angeben"

#: templates/image_download.html:11
msgid "Must be a valid image URL"
msgstr "Muss eine gültige URL für ein Bild sein"

#: templates/image_download.html:12
msgid "Remote server must be accessible"
msgstr "Der angegebene Server muss erreichbar sein"

#: templates/image_download.html:13
msgid "Remote image must not exceed maximum allowable file size"
msgstr "Das Bild darf nicht größer als die maximal-erlaubte Größe sein"

#: templates/js/report.js:47 templates/js/translated/report.js:47
msgid "items selected"
msgstr "BestandsObjekt ausgewählt"

#: templates/js/report.js:55 templates/js/translated/report.js:55
msgid "Select Report Template"
msgstr "Bericht-Vorlage auswählen"

#: templates/js/report.js:70 templates/js/translated/report.js:70
msgid "Select Test Report Template"
msgstr "Test-Bericht-Vorlage auswählen"

#: templates/js/report.js:98 templates/js/translated/label.js:10
#: templates/js/translated/report.js:98 templates/js/translated/stock.js:244
msgid "Select Stock Items"
msgstr "BestandsObjekte auswählen"

#: templates/js/report.js:99 templates/js/translated/report.js:99
msgid "Stock item(s) must be selected before printing reports"
msgstr "BestandsObjekt(e) müssen vor dem Berichtsdruck ausgewählt werden"

#: templates/js/report.js:116 templates/js/report.js:169
#: templates/js/report.js:223 templates/js/report.js:277
#: templates/js/report.js:331 templates/js/translated/report.js:116
#: templates/js/translated/report.js:169 templates/js/translated/report.js:223
#: templates/js/translated/report.js:277 templates/js/translated/report.js:331
msgid "No Reports Found"
msgstr "Keine Berichte gefunden"

#: templates/js/report.js:117 templates/js/translated/report.js:117
msgid "No report templates found which match selected stock item(s)"
msgstr "Keine Berichtsvorlagen für ausgewählte BestandsObjekt(e) gefunden"

#: templates/js/report.js:152 templates/js/translated/report.js:152
msgid "Select Builds"
msgstr "Bauauftrag auswählen"

#: templates/js/report.js:153 templates/js/translated/report.js:153
msgid "Build(s) must be selected before printing reports"
msgstr "Bauauftrag muss vor dem Berichtsdruck ausgewählt werden"

#: templates/js/report.js:170 templates/js/translated/report.js:170
msgid "No report templates found which match selected build(s)"
msgstr "Keine Berichtvorlagen für ausgewählten Bauauftrag gefunden"

#: templates/js/report.js:205 templates/js/translated/label.js:115
#: templates/js/translated/report.js:205
msgid "Select Parts"
msgstr "Teile auswählen"

#: templates/js/report.js:206 templates/js/translated/report.js:206
msgid "Part(s) must be selected before printing reports"
msgstr "Teil muss vor dem Berichtsdruck ausgewählt werden"

#: templates/js/report.js:224 templates/js/translated/report.js:224
msgid "No report templates found which match selected part(s)"
msgstr "Keine Berichtvorlagen für ausgewählte Teile gefunden"

#: templates/js/report.js:259 templates/js/translated/report.js:259
msgid "Select Purchase Orders"
msgstr "Bestellungen auswählen"

#: templates/js/report.js:260 templates/js/translated/report.js:260
msgid "Purchase Order(s) must be selected before printing report"
msgstr "Bestellung muss vor dem Berichtsdruck ausgewählt werden"

#: templates/js/report.js:278 templates/js/report.js:332
#: templates/js/translated/report.js:278 templates/js/translated/report.js:332
msgid "No report templates found which match selected orders"
msgstr "Keine Berichtvorlagen für ausgewählte Bestellungen gefunden"

#: templates/js/report.js:313 templates/js/translated/report.js:313
msgid "Select Sales Orders"
msgstr "Aufträge auswählen"

#: templates/js/report.js:314 templates/js/translated/report.js:314
msgid "Sales Order(s) must be selected before printing report"
msgstr "Auftrag muss vor dem Berichtsdruck ausgewählt werden"

#: templates/js/translated/api.js:161 templates/js/translated/modals.js:1027
msgid "No Response"
msgstr "Keine Antwort"

#: templates/js/translated/api.js:162 templates/js/translated/modals.js:1028
msgid "No response from the InvenTree server"
msgstr "keine Antwort vom InvenTree Server"

#: templates/js/translated/api.js:167
msgid "Error 400: Bad request"
msgstr "Fehler 400: Fehlerhafte Anfrage"

#: templates/js/translated/api.js:168
msgid "API request returned error code 400"
msgstr "Fehler-Code 400 zurückgegeben"

#: templates/js/translated/api.js:171 templates/js/translated/modals.js:1037
msgid "Error 401: Not Authenticated"
msgstr "Fehler 401: Nicht Angemeldet"

#: templates/js/translated/api.js:172 templates/js/translated/modals.js:1038
msgid "Authentication credentials not supplied"
msgstr "Authentication Kredentials nicht angegeben"

#: templates/js/translated/api.js:175 templates/js/translated/modals.js:1042
msgid "Error 403: Permission Denied"
msgstr "Fehler 403: keine Berechtigung"

#: templates/js/translated/api.js:176 templates/js/translated/modals.js:1043
msgid "You do not have the required permissions to access this function"
msgstr "Fehlende Berechtigung für diese Aktion"

#: templates/js/translated/api.js:179 templates/js/translated/modals.js:1047
msgid "Error 404: Resource Not Found"
msgstr "Fehler 404: Ressource nicht gefunden"

#: templates/js/translated/api.js:180 templates/js/translated/modals.js:1048
msgid "The requested resource could not be located on the server"
msgstr "Die angefragte Ressource kann auf diesem Server nicht gefunden werden"

#: templates/js/translated/api.js:183 templates/js/translated/modals.js:1052
msgid "Error 408: Timeout"
msgstr "Fehler 408: Zeitüberschreitung"

#: templates/js/translated/api.js:184 templates/js/translated/modals.js:1053
msgid "Connection timeout while requesting data from server"
msgstr "Verbindungszeitüberschreitung bei der Datenanforderung"

#: templates/js/translated/api.js:187
msgid "Unhandled Error Code"
msgstr "Unbehandelter Fehler-Code"

#: templates/js/translated/api.js:188
msgid "Error code"
msgstr "Fehler-Code"

#: templates/js/translated/attachment.js:16
msgid "No attachments found"
msgstr "Keine Anhänge gefunden"

#: templates/js/translated/attachment.js:79
msgid "Upload Date"
msgstr "Hochladedatum"

#: templates/js/translated/attachment.js:92
msgid "Edit attachment"
msgstr "Anhang bearbeiten"

#: templates/js/translated/attachment.js:99
msgid "Delete attachment"
msgstr "Anhang löschen"

#: templates/js/translated/barcode.js:8
msgid "Scan barcode data here using wedge scanner"
msgstr "Hier den Barcode scannen"

#: templates/js/translated/barcode.js:10
msgid "Enter barcode data"
msgstr "Barcode-Daten eingeben"

#: templates/js/translated/barcode.js:14
msgid "Barcode"
msgstr "Barcode"

#: templates/js/translated/barcode.js:32
msgid "Enter optional notes for stock transfer"
msgstr "Optionale Notizen zu Bestandsübertragung eingeben"

#: templates/js/translated/barcode.js:33
msgid "Enter notes"
msgstr "Notizen eingeben"

#: templates/js/translated/barcode.js:71
msgid "Server error"
msgstr "Server-Fehler"

#: templates/js/translated/barcode.js:92
msgid "Unknown response from server"
msgstr "Unbekannte Antwort von Server erhalten"

#: templates/js/translated/barcode.js:119
#: templates/js/translated/modals.js:1017
msgid "Invalid server response"
msgstr "Ungültige Antwort von Server"

#: templates/js/translated/barcode.js:212
msgid "Scan barcode data below"
msgstr "Barcode unterhalb scannen"

#: templates/js/translated/barcode.js:270
msgid "No URL in response"
msgstr "keine URL in der Antwort"

#: templates/js/translated/barcode.js:288
msgid "Link Barcode to Stock Item"
msgstr "Barcode mit BestandsObjekt verknüpfen"

#: templates/js/translated/barcode.js:311
msgid "This will remove the association between this stock item and the barcode"
msgstr "Dadurch wird die Verknüpfung zwischen diesem BestandsObjekt und dem Barcode entfernt"

#: templates/js/translated/barcode.js:317
msgid "Unlink"
msgstr "Entfernen"

#: templates/js/translated/barcode.js:376 templates/js/translated/stock.js:220
msgid "Remove stock item"
msgstr "BestandsObjekt entfernen"

#: templates/js/translated/barcode.js:418
msgid "Check Stock Items into Location"
msgstr "BestandsObjekte in Lagerort buchen"

#: templates/js/translated/barcode.js:422
#: templates/js/translated/barcode.js:547
msgid "Check In"
msgstr "Einbuchen"

#: templates/js/translated/barcode.js:462
#: templates/js/translated/barcode.js:586
msgid "Error transferring stock"
msgstr "Fehler bei Bestandsübertragung"

#: templates/js/translated/barcode.js:481
msgid "Stock Item already scanned"
msgstr "BestandsObjekte bereits gescannt"

#: templates/js/translated/barcode.js:485
msgid "Stock Item already in this location"
msgstr "BestandsObjekt besteht bereits in diesem Lagerort"

#: templates/js/translated/barcode.js:492
msgid "Added stock item"
msgstr "BestandsObjekt hinzugefügt"

#: templates/js/translated/barcode.js:499
msgid "Barcode does not match Stock Item"
msgstr "Barcode entspricht keinem BestandsObjekt"

#: templates/js/translated/barcode.js:542
msgid "Check Into Location"
msgstr "In Lagerorten buchen"

#: templates/js/translated/barcode.js:605
msgid "Barcode does not match a valid location"
msgstr "Barcode entspricht keinem Lagerort"

#: templates/js/translated/bom.js:195 templates/js/translated/build.js:1152
msgid "Open subassembly"
msgstr "Unterbaugruppe öffnen"

#: templates/js/translated/bom.js:269
msgid "Purchase Price Range"
msgstr "Kaufpreisspanne"

#: templates/js/translated/bom.js:277
msgid "Purchase Price Average"
msgstr "Durchschnittlicher Kaufpreis"

#: templates/js/translated/bom.js:326 templates/js/translated/bom.js:412
msgid "View BOM"
msgstr "Stückliste anzeigen"

#: templates/js/translated/bom.js:386
msgid "Validate BOM Item"
msgstr "Stücklisten-Position kontrollieren"

#: templates/js/translated/bom.js:388
msgid "This line has been validated"
msgstr "Diese Position wurde kontrolliert"

#: templates/js/translated/bom.js:390 templates/js/translated/bom.js:555
msgid "Edit BOM Item"
msgstr "Stücklisten-Position bearbeiten"

#: templates/js/translated/bom.js:392 templates/js/translated/bom.js:539
msgid "Delete BOM Item"
msgstr "Stücklisten-Position löschen"

#: templates/js/translated/bom.js:483 templates/js/translated/build.js:458
#: templates/js/translated/build.js:1250
msgid "No BOM items found"
msgstr "Keine Stücklisten-Position(en) gefunden"

#: templates/js/translated/build.js:42
msgid "Edit Build Order"
msgstr "Bauauftrag bearbeiten"

#: templates/js/translated/build.js:68
msgid "Create Build Order"
msgstr "Bauauftrag erstellen"

#: templates/js/translated/build.js:100
msgid "Auto-allocate stock items to this output"
msgstr "Teilbestand automatisch Endprodukt zuweisen"

#: templates/js/translated/build.js:108
msgid "Unallocate stock from build output"
msgstr "Bestand von Endpordukt zurücknehmen"

#: templates/js/translated/build.js:118
msgid "Complete build output"
msgstr "Endprodukt fertigstellen"

#: templates/js/translated/build.js:127
msgid "Delete build output"
msgstr "Endprodukt entfernen"

#: templates/js/translated/build.js:222
msgid "No build order allocations found"
msgstr ""

#: templates/js/translated/build.js:260 templates/js/translated/order.js:517
msgid "Location not specified"
msgstr "Standort nicht angegeben"

#: templates/js/translated/build.js:364 templates/stock_table.html:20
msgid "New Stock Item"
msgstr "Neues BestandsObjekt"

#: templates/js/translated/build.js:679
msgid "Required Part"
msgstr "benötigtes Teil"

#: templates/js/translated/build.js:700
msgid "Quantity Per"
msgstr "Anzahl pro"

#: templates/js/translated/build.js:770 templates/js/translated/build.js:1214
#: templates/stock_table.html:59
msgid "Order stock"
msgstr "Bestand bestellen"

#: templates/js/translated/build.js:823
msgid "No builds matching query"
msgstr "Keine Bauaufträge passen zur Anfrage"

#: templates/js/translated/build.js:840 templates/js/translated/part.js:811
#: templates/js/translated/part.js:1080 templates/js/translated/stock.js:712
#: templates/js/translated/stock.js:1380
msgid "Select"
msgstr "Auswählen"

#: templates/js/translated/build.js:860
msgid "Build order is overdue"
msgstr "Bauauftrag ist überfällig"

#: templates/js/translated/build.js:924 templates/js/translated/stock.js:1602
msgid "No user information"
msgstr "Keine Benutzerinformation"

#: templates/js/translated/build.js:939
msgid "No information"
msgstr "Keine Information"

#: templates/js/translated/build.js:989
msgid "No parts allocated for"
msgstr "Keine Teile zugeordnet zu"

#: templates/js/translated/company.js:34
msgid "Add Manufacturer"
msgstr "Hersteller hinzufügen"

#: templates/js/translated/company.js:47 templates/js/translated/company.js:140
msgid "Add Manufacturer Part"
msgstr "Herstellerteil hinzufügen"

#: templates/js/translated/company.js:63
msgid "Edit Manufacturer Part"
msgstr "Herstellerteil ändern"

#: templates/js/translated/company.js:72
msgid "Delete Manufacturer Part"
msgstr "Herstellerteil löschen"

#: templates/js/translated/company.js:128 templates/js/translated/order.js:58
msgid "Add Supplier"
msgstr "Zulieferer hinzufügen"

#: templates/js/translated/company.js:156
msgid "Add Supplier Part"
msgstr "Zuliefererteil hinzufügen"

#: templates/js/translated/company.js:171
msgid "Edit Supplier Part"
msgstr "Zuliefererteil bearbeiten"

#: templates/js/translated/company.js:181
msgid "Delete Supplier Part"
msgstr "Zuliefererteil entfernen"

#: templates/js/translated/company.js:228
msgid "Edit Company"
msgstr "Firma bearbeiten"

#: templates/js/translated/company.js:249
msgid "Add new Company"
msgstr "Neue Firma hinzufügen"

#: templates/js/translated/company.js:326
msgid "Parts Supplied"
msgstr "Teile geliefert"

#: templates/js/translated/company.js:335
msgid "Parts Manufactured"
msgstr "Hersteller-Teile"

#: templates/js/translated/company.js:348
msgid "No company information found"
msgstr "Keine Firmeninformation gefunden"

#: templates/js/translated/company.js:366
msgid "The following manufacturer parts will be deleted"
msgstr "Die folgenden Herstellerteile werden gelöscht"

#: templates/js/translated/company.js:383
msgid "Delete Manufacturer Parts"
msgstr "Herstellerteile löschen"

#: templates/js/translated/company.js:436
msgid "No manufacturer parts found"
msgstr "Keine Herstellerteile gefunden"

#: templates/js/translated/company.js:455
#: templates/js/translated/company.js:705 templates/js/translated/part.js:388
#: templates/js/translated/part.js:473
msgid "Template part"
msgstr "Vorlagenteil"

#: templates/js/translated/company.js:459
#: templates/js/translated/company.js:709 templates/js/translated/part.js:392
#: templates/js/translated/part.js:477
msgid "Assembled part"
msgstr "Baugruppe"

#: templates/js/translated/company.js:583 templates/js/translated/part.js:562
msgid "No parameters found"
msgstr "Keine Parameter gefunden"

#: templates/js/translated/company.js:619 templates/js/translated/part.js:603
msgid "Edit parameter"
msgstr "Parameter bearbeiten"

#: templates/js/translated/company.js:620 templates/js/translated/part.js:604
msgid "Delete parameter"
msgstr "Parameter löschen"

#: templates/js/translated/company.js:639 templates/js/translated/part.js:621
msgid "Edit Parameter"
msgstr "Parameter bearbeiten"

#: templates/js/translated/company.js:650 templates/js/translated/part.js:633
msgid "Delete Parameter"
msgstr "Parameter löschen"

#: templates/js/translated/company.js:686
msgid "No supplier parts found"
msgstr "Keine Zuliefererteile gefunden"

#: templates/js/translated/filters.js:167
#: templates/js/translated/filters.js:404
msgid "true"
msgstr "ja"

#: templates/js/translated/filters.js:171
#: templates/js/translated/filters.js:405
msgid "false"
msgstr "nein"

#: templates/js/translated/filters.js:193
msgid "Select filter"
msgstr "Filter auswählen"

#: templates/js/translated/filters.js:268
msgid "Reload data"
msgstr "Daten neu laden"

#: templates/js/translated/filters.js:270
msgid "Add new filter"
msgstr "Filter hinzufügen"

#: templates/js/translated/filters.js:273
msgid "Clear all filters"
msgstr "Filter entfernen"

#: templates/js/translated/filters.js:303
msgid "Create filter"
msgstr "Filter anlegen"

#: templates/js/translated/forms.js:293 templates/js/translated/forms.js:306
#: templates/js/translated/forms.js:318 templates/js/translated/forms.js:330
msgid "Action Prohibited"
msgstr "Aktion verboten"

#: templates/js/translated/forms.js:294
msgid "Create operation not allowed"
msgstr "Erstellvorgang nicht erlaubt"

#: templates/js/translated/forms.js:307
msgid "Update operation not allowed"
msgstr "Updatevorgang nicht erlaubt"

#: templates/js/translated/forms.js:319
msgid "Delete operation not allowed"
msgstr "Löschvorgang nicht erlaubt"

#: templates/js/translated/forms.js:331
msgid "View operation not allowed"
msgstr "Anzeigevorgang nicht erlaubt"

#: templates/js/translated/forms.js:850 templates/modals.html:21
#: templates/modals.html:47
msgid "Form errors exist"
msgstr "Fehler in Formular"

#: templates/js/translated/forms.js:1337
msgid "Searching"
msgstr "Suche"

#: templates/js/translated/forms.js:1549
msgid "Clear input"
msgstr "Eingabe leeren"

#: templates/js/translated/label.js:11
msgid "Stock item(s) must be selected before printing labels"
msgstr "BestandsObjekt(e) müssen ausgewählt sein bevor Labels gedruckt werden können"

#: templates/js/translated/label.js:29 templates/js/translated/label.js:79
#: templates/js/translated/label.js:134
msgid "No Labels Found"
msgstr "Keine Labels gefunden"

#: templates/js/translated/label.js:30
msgid "No labels found which match selected stock item(s)"
msgstr "Keine Labels die zu BestandsObjekt(e) passen gefunden"

#: templates/js/translated/label.js:61
msgid "Select Stock Locations"
msgstr "Bestands-Lagerort auswählen"

#: templates/js/translated/label.js:62
msgid "Stock location(s) must be selected before printing labels"
msgstr "Bestands-Lagerort(e) müssen ausgewählt sein um Labels zu drucken"

#: templates/js/translated/label.js:80
msgid "No labels found which match selected stock location(s)"
msgstr "Keine Labels für die ausgewählten Bestands-Lagerort(e) gefunden"

#: templates/js/translated/label.js:116
msgid "Part(s) must be selected before printing labels"
msgstr "Teile(e) müssen ausgewählt sein bevor Labels gedruckt werden können"

#: templates/js/translated/label.js:135
msgid "No labels found which match the selected part(s)"
msgstr "Keine Labels zu den ausgewählten Teilen gefunden"

#: templates/js/translated/label.js:209
msgid "stock items selected"
msgstr "BestandsObjekte ausgewählt"

#: templates/js/translated/label.js:217
msgid "Select Label"
msgstr "Label auswählen"

#: templates/js/translated/label.js:232
msgid "Select Label Template"
msgstr "Label-Vorlage auswählen"

#: templates/js/translated/modals.js:59 templates/js/translated/modals.js:103
#: templates/js/translated/modals.js:593
msgid "Cancel"
msgstr "Abbrechen"

#: templates/js/translated/modals.js:60 templates/js/translated/modals.js:102
#: templates/js/translated/modals.js:660 templates/js/translated/modals.js:956
#: templates/modals.html:30 templates/modals.html:55
msgid "Submit"
msgstr "Abschicken"

#: templates/js/translated/modals.js:101
msgid "Form Title"
msgstr "Formulartitel"

#: templates/js/translated/modals.js:380
msgid "Waiting for server..."
msgstr "Warte auf Server..."

#: templates/js/translated/modals.js:539
msgid "Show Error Information"
msgstr "Fehler-Informationen anzeigen"

#: templates/js/translated/modals.js:592
msgid "Accept"
msgstr "Akzeptieren"

#: templates/js/translated/modals.js:649
msgid "Loading Data"
msgstr "Lade Daten"

#: templates/js/translated/modals.js:907
msgid "Invalid response from server"
msgstr "ungültige Antwort vom Server"

#: templates/js/translated/modals.js:907
msgid "Form data missing from server response"
msgstr "Formulardaten fehlen bei Serverantwort"

#: templates/js/translated/modals.js:920
msgid "Error posting form data"
msgstr "Formulardaten fehlerhaft"

#: templates/js/translated/modals.js:1017
msgid "JSON response missing form data"
msgstr "JSON Antwort enthält keine Formulardaten"

#: templates/js/translated/modals.js:1032
msgid "Error 400: Bad Request"
msgstr "Fehler 400: Ungültige Anfrage"

#: templates/js/translated/modals.js:1033
msgid "Server returned error code 400"
msgstr "Fehler 400 von Server erhalten"

#: templates/js/translated/modals.js:1056
msgid "Error requesting form data"
msgstr "Fehler bei Formulardaten-Anfrage"

#: templates/js/translated/model_renderers.js:38
msgid "Company ID"
msgstr "Firmen-ID"

#: templates/js/translated/model_renderers.js:78
msgid "Location ID"
msgstr "Standort-ID"

#: templates/js/translated/model_renderers.js:95
msgid "Build ID"
msgstr "Bauauftrag-ID"

#: templates/js/translated/model_renderers.js:114
msgid "Part ID"
msgstr "Teil-ID"

#: templates/js/translated/model_renderers.js:163
msgid "Category ID"
msgstr "Kategorie-ID"

#: templates/js/translated/model_renderers.js:199
msgid "Manufacturer Part ID"
msgstr "Herstellerteil-ID"

#: templates/js/translated/model_renderers.js:227
msgid "Supplier Part ID"
msgstr "Zuliefererteil-ID"

#: templates/js/translated/order.js:17
msgid "Add Customer"
msgstr "Kunden hinzufügen"

#: templates/js/translated/order.js:42
msgid "Create Sales Order"
msgstr "Auftrag anlegen"

#: templates/js/translated/order.js:268
msgid "No purchase orders found"
msgstr "Keine Bestellungen gefunden"

#: templates/js/translated/order.js:292 templates/js/translated/order.js:387
msgid "Order is overdue"
msgstr "Bestellung überfällig"

#: templates/js/translated/order.js:364
msgid "No sales orders found"
msgstr "Keine Aufträge gefunden"

#: templates/js/translated/order.js:401
msgid "Invalid Customer"
msgstr "Ungültiger Kunde"

#: templates/js/translated/order.js:478
msgid "No sales order allocations found"
msgstr ""

#: templates/js/translated/part.js:10
msgid "YES"
msgstr "JA"

#: templates/js/translated/part.js:12
msgid "NO"
msgstr "NEIN"

#: templates/js/translated/part.js:21
msgid "Part Attributes"
msgstr "Teileigenschaften"

#: templates/js/translated/part.js:25
msgid "Part Creation Options"
msgstr "Erstellungsoptionen für Teile"

#: templates/js/translated/part.js:29
msgid "Part Duplication Options"
msgstr "Einstellungen für Teilkopien"

#: templates/js/translated/part.js:33
msgid "Supplier Options"
msgstr "Zuliefereroptionen"

#: templates/js/translated/part.js:47
msgid "Add Part Category"
msgstr "Teil-Kategorie hinzufügen"

#: templates/js/translated/part.js:131
msgid "Create Initial Stock"
msgstr "Anfänglichen Bestand erstellen"

#: templates/js/translated/part.js:132
msgid "Create an initial stock item for this part"
msgstr "Anfänglichen Bestand für dieses Teil erstellen"

#: templates/js/translated/part.js:139
msgid "Initial Stock Quantity"
msgstr "Start-Bestandsmenge"

#: templates/js/translated/part.js:140
msgid "Specify initial stock quantity for this part"
msgstr "Menge des anfänglichen Bestands für dieses Teil angeben"

#: templates/js/translated/part.js:147 templates/js/translated/stock.js:261
msgid "Select destination stock location"
msgstr "Zielstandort auswählen"

#: templates/js/translated/part.js:158
msgid "Copy Category Parameters"
msgstr "Kategorieparameter kopieren"

#: templates/js/translated/part.js:159
msgid "Copy parameter templates from selected part category"
msgstr ""

#: templates/js/translated/part.js:167
msgid "Add Supplier Data"
msgstr ""

#: templates/js/translated/part.js:168
msgid "Create initial supplier data for this part"
msgstr ""

#: templates/js/translated/part.js:224
msgid "Copy Image"
msgstr "Bild kopieren"

#: templates/js/translated/part.js:225
msgid "Copy image from original part"
msgstr "Bild vom Originalteil kopieren"

#: templates/js/translated/part.js:232
msgid "Copy BOM"
msgstr "Stückliste kopieren"

#: templates/js/translated/part.js:233
msgid "Copy bill of materials from original part"
msgstr "Stückliste vom Originalteil kopieren"

#: templates/js/translated/part.js:240
msgid "Copy Parameters"
msgstr "Parameter kopieren"

#: templates/js/translated/part.js:241
msgid "Copy parameter data from original part"
msgstr "Parameterdaten vom Originalteil kopieren"

#: templates/js/translated/part.js:254
msgid "Parent part category"
msgstr "Übergeordnete Teilkategorie"

#: templates/js/translated/part.js:295
msgid "Edit Part"
msgstr "Teil bearbeiten"

#: templates/js/translated/part.js:380 templates/js/translated/part.js:465
msgid "Trackable part"
msgstr "Nachverfolgbares Teil"

#: templates/js/translated/part.js:384 templates/js/translated/part.js:469
msgid "Virtual part"
msgstr "virtuelles Teil"

#: templates/js/translated/part.js:396
msgid "Starred part"
msgstr "Favoritenteil"

#: templates/js/translated/part.js:400
msgid "Salable part"
msgstr "Verkäufliches Teil"

#: templates/js/translated/part.js:514
msgid "No variants found"
msgstr "Keine Varianten gefunden"

#: templates/js/translated/part.js:701 templates/js/translated/part.js:952
msgid "No parts found"
msgstr "Keine Teile gefunden"

#: templates/js/translated/part.js:884
msgid "No category"
msgstr "Keine Kategorie"

#: templates/js/translated/part.js:905
#: templates/js/translated/table_filters.js:337
msgid "Low stock"
msgstr "Bestand niedrig"

#: templates/js/translated/part.js:1105 templates/js/translated/stock.js:1404
msgid "Path"
msgstr "Pfad"

#: templates/js/translated/part.js:1148
msgid "No test templates matching query"
msgstr "Keine zur Anfrage passenden Testvorlagen"

#: templates/js/translated/part.js:1199 templates/js/translated/stock.js:445
msgid "Edit test result"
msgstr "Testergebnis bearbeiten"

#: templates/js/translated/part.js:1200 templates/js/translated/stock.js:446
msgid "Delete test result"
msgstr "Testergebnis löschen"

#: templates/js/translated/part.js:1206
msgid "This test is defined for a parent part"
msgstr "Dieses Testergebnis ist für ein Hauptteil"

#: templates/js/translated/part.js:1231
#, python-brace-format
msgid "No ${human_name} information found"
msgstr "Keine ${human_name} Informationen gefunden"

#: templates/js/translated/part.js:1285
#, python-brace-format
msgid "Edit ${human_name}"
msgstr "${human_name} bearbeiten"

#: templates/js/translated/part.js:1286
#, python-brace-format
msgid "Delete ${human_name}"
msgstr "${human_name} löschen"

#: templates/js/translated/part.js:1387
msgid "Single Price"
msgstr "Einzelpreis"

#: templates/js/translated/part.js:1406
msgid "Single Price Difference"
msgstr "Einzelpreisdifferenz"

#: templates/js/translated/stock.js:9
msgid "Parent stock location"
msgstr "Übergeordneter Lagerort"

#: templates/js/translated/stock.js:39
msgid "Export Stock"
msgstr "Bestand exportieren"

#: templates/js/translated/stock.js:42
msgid "Format"
msgstr "Format"

#: templates/js/translated/stock.js:43
msgid "Select file format"
msgstr "Dateiformat auswählen"

#: templates/js/translated/stock.js:55
msgid "Include Sublocations"
msgstr "Einschließlich Unterstandorte"

#: templates/js/translated/stock.js:56
msgid "Include stock items in sublocations"
msgstr ""

#: templates/js/translated/stock.js:98
msgid "Transfer Stock"
msgstr "Bestand verschieben"

#: templates/js/translated/stock.js:99
msgid "Move"
msgstr "Verschieben"

#: templates/js/translated/stock.js:105
msgid "Count Stock"
msgstr "Bestand zählen"

#: templates/js/translated/stock.js:106
msgid "Count"
msgstr "Anzahl"

#: templates/js/translated/stock.js:110
msgid "Remove Stock"
msgstr "Bestand entfernen"

#: templates/js/translated/stock.js:111
msgid "Take"
msgstr "Entfernen"

#: templates/js/translated/stock.js:115
msgid "Add Stock"
msgstr "Bestand hinzufügen"

#: templates/js/translated/stock.js:116 users/models.py:190
msgid "Add"
msgstr "Hinzufügen"

#: templates/js/translated/stock.js:120 templates/stock_table.html:63
msgid "Delete Stock"
msgstr "Bestand löschen"

#: templates/js/translated/stock.js:209
msgid "Quantity cannot be adjusted for serialized stock"
msgstr "Menge von serialisiertem Bestand kann nicht bearbeitet werden"

#: templates/js/translated/stock.js:209
msgid "Specify stock quantity"
msgstr "Bestandsanzahl angeben"

#: templates/js/translated/stock.js:245
msgid "You must select at least one available stock item"
msgstr "Sie müssen mindestens einen Lagerbestand auswählen"

#: templates/js/translated/stock.js:270
msgid "Stock transaction notes"
msgstr "Bestandsbewegungsnotizen"

#: templates/js/translated/stock.js:408
msgid "PASS"
msgstr "ERFOLGREICH"

#: templates/js/translated/stock.js:410
msgid "FAIL"
msgstr "FEHLGESCHLAGEN"

#: templates/js/translated/stock.js:415
msgid "NO RESULT"
msgstr "KEIN ERGEBNIS"

#: templates/js/translated/stock.js:441
msgid "Add test result"
msgstr "Testergebnis hinzufügen"

#: templates/js/translated/stock.js:467
msgid "No test results found"
msgstr "Keine Testergebnisse gefunden"

#: templates/js/translated/stock.js:515
msgid "Test Date"
msgstr "Testdatum"

#: templates/js/translated/stock.js:623
msgid "In production"
msgstr "In Arbeit"

#: templates/js/translated/stock.js:627
msgid "Installed in Stock Item"
msgstr "In BestandsObjekt installiert"

#: templates/js/translated/stock.js:635
msgid "Assigned to Sales Order"
msgstr "Auftrag zugewiesen"

#: templates/js/translated/stock.js:790
msgid "Stock item is in production"
msgstr "BestandsObjekt wird produziert"

#: templates/js/translated/stock.js:795
msgid "Stock item assigned to sales order"
msgstr "BestandsObjekt wurde Auftrag zugewiesen"

#: templates/js/translated/stock.js:798
msgid "Stock item assigned to customer"
msgstr "BestandsObjekt wurde Kunden zugewiesen"

#: templates/js/translated/stock.js:802
msgid "Stock item has expired"
msgstr "BestandsObjekt ist abgelaufen"

#: templates/js/translated/stock.js:804
msgid "Stock item will expire soon"
msgstr "BestandsObjekt läuft demnächst ab"

#: templates/js/translated/stock.js:808
msgid "Stock item has been allocated"
msgstr "BestandsObjekt zugewiesen"

#: templates/js/translated/stock.js:812
msgid "Stock item has been installed in another item"
msgstr "BestandsObjekt in anderem Element verbaut"

#: templates/js/translated/stock.js:819
msgid "Stock item has been rejected"
msgstr "BestandsObjekt abgewiesen"

#: templates/js/translated/stock.js:824
msgid "Stock item is lost"
msgstr "BestandsObjekt verloren"

#: templates/js/translated/stock.js:827
msgid "Stock item is destroyed"
msgstr "BestandsObjekt zerstört"

#: templates/js/translated/stock.js:831
#: templates/js/translated/table_filters.js:148
msgid "Depleted"
msgstr "gelöscht"

#: templates/js/translated/stock.js:877
msgid "Stocktake"
msgstr "Inventur"

#: templates/js/translated/stock.js:942
msgid "Supplier part not specified"
msgstr ""

#: templates/js/translated/stock.js:970
msgid "No stock items matching query"
msgstr "Keine zur Anfrage passenden BestandsObjekte"

#: templates/js/translated/stock.js:991
msgid "items"
msgstr "Teile"

#: templates/js/translated/stock.js:1079
msgid "batches"
msgstr "lose"

#: templates/js/translated/stock.js:1106
msgid "locations"
msgstr "Lagerorte"

#: templates/js/translated/stock.js:1108
msgid "Undefined location"
msgstr "unbekannter Lagerort"

#: templates/js/translated/stock.js:1267
msgid "Stock Status"
msgstr "Status"

#: templates/js/translated/stock.js:1282
msgid "Set Stock Status"
msgstr "Status setzen"

#: templates/js/translated/stock.js:1296
msgid "Select Status Code"
msgstr "Status Code setzen"

#: templates/js/translated/stock.js:1297
msgid "Status code must be selected"
msgstr "Status Code muss ausgewählt werden"

#: templates/js/translated/stock.js:1436
msgid "Invalid date"
msgstr "Ungültiges Datum"

#: templates/js/translated/stock.js:1483
msgid "Location no longer exists"
msgstr "Standort nicht mehr vorhanden"

#: templates/js/translated/stock.js:1502
msgid "Purchase order no longer exists"
msgstr "Bestellung existiert nicht mehr"

#: templates/js/translated/stock.js:1521
msgid "Customer no longer exists"
msgstr "Kunde existiert nicht mehr"

#: templates/js/translated/stock.js:1539
msgid "Stock item no longer exists"
msgstr "Lagerbestand existiert nicht mehr"

#: templates/js/translated/stock.js:1562
msgid "Added"
msgstr "Hinzugefügt"

#: templates/js/translated/stock.js:1570
msgid "Removed"
msgstr "Entfernt"

#: templates/js/translated/stock.js:1614
msgid "Edit tracking entry"
msgstr "Tracking-Eintrag bearbeiten"

#: templates/js/translated/stock.js:1615
msgid "Delete tracking entry"
msgstr "Tracking-Eintrag löschen"

#: templates/js/translated/stock.js:1759
msgid "No installed items"
msgstr "Keine installierten Elemente"

#: templates/js/translated/stock.js:1782
msgid "Serial"
msgstr "Seriennummer"

#: templates/js/translated/stock.js:1810
msgid "Uninstall Stock Item"
msgstr "Lagerbestand entfernen"

#: templates/js/translated/table_filters.js:43
msgid "Trackable Part"
msgstr "Nachverfolgbares Teil"

#: templates/js/translated/table_filters.js:47
msgid "Assembled Part"
msgstr "Baugruppe"

#: templates/js/translated/table_filters.js:51
msgid "Validated"
msgstr "überprüft"

#: templates/js/translated/table_filters.js:59
msgid "Allow Variant Stock"
msgstr "Bestand an Varianten zulassen"

#: templates/js/translated/table_filters.js:79
#: templates/js/translated/table_filters.js:143
msgid "Include sublocations"
msgstr "Unter-Lagerorte einschließen"

#: templates/js/translated/table_filters.js:80
msgid "Include locations"
msgstr "Lagerorte einschließen"

#: templates/js/translated/table_filters.js:90
#: templates/js/translated/table_filters.js:91
#: templates/js/translated/table_filters.js:314
msgid "Include subcategories"
msgstr "Unterkategorien einschließen"

#: templates/js/translated/table_filters.js:101
#: templates/js/translated/table_filters.js:178
msgid "Is Serialized"
msgstr "Hat Seriennummer"

#: templates/js/translated/table_filters.js:104
#: templates/js/translated/table_filters.js:185
msgid "Serial number GTE"
msgstr "Seriennummer >="

#: templates/js/translated/table_filters.js:105
#: templates/js/translated/table_filters.js:186
msgid "Serial number greater than or equal to"
msgstr "Seriennummer größer oder gleich"

#: templates/js/translated/table_filters.js:108
#: templates/js/translated/table_filters.js:189
msgid "Serial number LTE"
msgstr "Seriennummer <="

#: templates/js/translated/table_filters.js:109
#: templates/js/translated/table_filters.js:190
msgid "Serial number less than or equal to"
msgstr "Seriennummern kleiner oder gleich"

#: templates/js/translated/table_filters.js:112
#: templates/js/translated/table_filters.js:113
#: templates/js/translated/table_filters.js:181
#: templates/js/translated/table_filters.js:182
msgid "Serial number"
msgstr "Seriennummer"

#: templates/js/translated/table_filters.js:117
#: templates/js/translated/table_filters.js:199
msgid "Batch code"
msgstr "Losnummer"

#: templates/js/translated/table_filters.js:128
#: templates/js/translated/table_filters.js:304
msgid "Active parts"
msgstr "Aktive Teile"

#: templates/js/translated/table_filters.js:129
msgid "Show stock for active parts"
msgstr "Bestand aktiver Teile anzeigen"

#: templates/js/translated/table_filters.js:134
msgid "Part is an assembly"
msgstr "Teil ist eine Baugruppe"

#: templates/js/translated/table_filters.js:138
msgid "Is allocated"
msgstr "Ist zugeordnet"

#: templates/js/translated/table_filters.js:139
msgid "Item has been allocated"
msgstr "Teil wurde zugeordnet"

#: templates/js/translated/table_filters.js:144
msgid "Include stock in sublocations"
msgstr "Bestand in Unter-Lagerorten einschließen"

#: templates/js/translated/table_filters.js:149
msgid "Show stock items which are depleted"
msgstr "Zeige aufgebrauchte BestandsObjekte"

#: templates/js/translated/table_filters.js:154
msgid "Show items which are in stock"
msgstr "Zeige Objekte welche im Lager sind"

#: templates/js/translated/table_filters.js:158
msgid "In Production"
msgstr "In Arbeit"

#: templates/js/translated/table_filters.js:159
msgid "Show items which are in production"
msgstr "Elemente, die in Produktion sind, anzeigen"

#: templates/js/translated/table_filters.js:163
msgid "Include Variants"
msgstr "Varianten einschließen"

#: templates/js/translated/table_filters.js:164
msgid "Include stock items for variant parts"
msgstr "BestandsObjekte für Teil-Varianten einschließen"

#: templates/js/translated/table_filters.js:168
msgid "Installed"
msgstr "Installiert"

#: templates/js/translated/table_filters.js:169
msgid "Show stock items which are installed in another item"
msgstr "BestandsObjekte, die in anderen Elementen verbaut sind, anzeigen"

#: templates/js/translated/table_filters.js:174
msgid "Show items which have been assigned to a customer"
msgstr "zeige zu Kunden zugeordnete Einträge"

#: templates/js/translated/table_filters.js:194
#: templates/js/translated/table_filters.js:195
msgid "Stock status"
msgstr "Status"

#: templates/js/translated/table_filters.js:203
msgid "Has purchase price"
msgstr "Hat Einkaufspreis"

#: templates/js/translated/table_filters.js:204
msgid "Show stock items which have a purchase price set"
msgstr "Bestand mit Einkaufspreis anzeigen"

#: templates/js/translated/table_filters.js:213
msgid "Show stock items which have expired"
msgstr "Zeige abgelaufene BestandsObjekte"

#: templates/js/translated/table_filters.js:219
msgid "Show stock which is close to expiring"
msgstr "Bestand, der bald ablaufen, anzeigen"

#: templates/js/translated/table_filters.js:250
msgid "Build status"
msgstr "Bauauftrags-Status"

#: templates/js/translated/table_filters.js:269
#: templates/js/translated/table_filters.js:286
msgid "Order status"
msgstr "Bestellstatus"

#: templates/js/translated/table_filters.js:274
#: templates/js/translated/table_filters.js:291
msgid "Outstanding"
msgstr "ausstehend"

#: templates/js/translated/table_filters.js:315
msgid "Include parts in subcategories"
msgstr "Teile in Unterkategorien einschließen"

#: templates/js/translated/table_filters.js:319
msgid "Has IPN"
msgstr "Hat IPN"

#: templates/js/translated/table_filters.js:320
msgid "Part has internal part number"
msgstr "Teil hat Interne Teilenummer"

#: templates/js/translated/table_filters.js:325
msgid "Show active parts"
msgstr "Aktive Teile anzeigen"

#: templates/js/translated/table_filters.js:333
msgid "Stock available"
msgstr "verfügbarer Lagerbestand"

#: templates/js/translated/table_filters.js:349
msgid "Starred"
msgstr "Favorit"

#: templates/js/translated/table_filters.js:361
msgid "Purchasable"
msgstr "Käuflich"

#: templates/js/translated/tables.js:342
msgid "Loading data"
msgstr "Lade Daten"

#: templates/js/translated/tables.js:345
msgid "rows per page"
msgstr "Zeilen pro Seite"

#: templates/js/translated/tables.js:348
msgid "Showing"
msgstr "zeige"

#: templates/js/translated/tables.js:348
msgid "to"
msgstr "bis"

#: templates/js/translated/tables.js:348
msgid "of"
msgstr "von"

#: templates/js/translated/tables.js:348
msgid "rows"
msgstr "Zeilen"

#: templates/js/translated/tables.js:354
msgid "No matching results"
msgstr "Keine passenden Ergebnisse gefunden"

#: templates/js/translated/tables.js:357
msgid "Hide/Show pagination"
msgstr "Zeige/Verstecke Pagination"

#: templates/js/translated/tables.js:360
msgid "Refresh"
msgstr "Neu laden"

#: templates/js/translated/tables.js:363
msgid "Toggle"
msgstr "umschalten"

#: templates/js/translated/tables.js:366
msgid "Columns"
msgstr "Spalten"

#: templates/js/translated/tables.js:369
msgid "All"
msgstr "Alle"

#: templates/navbar.html:19
msgid "Toggle navigation"
msgstr "Navigation ein-/ausklappen"

#: templates/navbar.html:39
msgid "Buy"
msgstr "Kaufen"

#: templates/navbar.html:51
msgid "Sell"
msgstr "Verkaufen"

#: templates/navbar.html:65
msgid "Scan Barcode"
msgstr "Barcode scannen"

#: templates/navbar.html:87 users/models.py:39
msgid "Admin"
msgstr "Admin"

#: templates/navbar.html:89
msgid "Logout"
msgstr "Ausloggen"

#: templates/navbar.html:91 templates/registration/login.html:89
msgid "Login"
msgstr "Einloggen"

#: templates/navbar.html:114
msgid "About InvenTree"
msgstr "Über InvenTree"

#: templates/qr_code.html:11
msgid "QR data not provided"
msgstr "QR Daten nicht angegeben"

#: templates/registration/logged_out.html:50
msgid "You have been logged out"
msgstr "Sie wurden abgemeldet"

#: templates/registration/logged_out.html:51
#: templates/registration/password_reset_complete.html:51
#: templates/registration/password_reset_done.html:58
msgid "Return to login screen"
msgstr "Zurück zur Anmeldeseite"

#: templates/registration/login.html:64
msgid "Enter username"
msgstr "Benutzername eingeben"

#: templates/registration/login.html:70
msgid "Password"
msgstr "Passwort"

#: templates/registration/login.html:83
msgid "Username / password combination is incorrect"
msgstr "Benutzername / Passwort Kombination ist falsch"

#: templates/registration/login.html:95
#: templates/registration/password_reset_form.html:51
msgid "Forgotten your password?"
msgstr "Passwort vergessen?"

#: templates/registration/login.html:95
msgid "Click here to reset"
msgstr "Hier klicken zum Zurücksetzen"

#: templates/registration/password_reset_complete.html:50
msgid "Password reset complete"
msgstr "Passwort erfolgreich zurückgesetzt"

#: templates/registration/password_reset_confirm.html:52
#: templates/registration/password_reset_confirm.html:56
msgid "Change password"
msgstr "Passwort ändern"

#: templates/registration/password_reset_confirm.html:60
msgid "The password reset link was invalid, possibly because it has already been used. Please request a new password reset."
msgstr "Der Link zum Zurücksetzen des Kennworts war ungültig, möglicherweise, weil er bereits verwendet wurde. Bitte fordern Sie eine neue Passwortwiederherstellung an."

#: templates/registration/password_reset_done.html:51
msgid "We've emailed you instructions for setting your password, if an account exists with the email you entered. You should receive them shortly."
msgstr "Wir haben Ihnen per E-Mail Anweisungen zum Setzen Ihres Passworts zugeschickt, falls ein Konto mit der von Ihnen eingegebenen E-Mail existiert. Sie sollten diese in Kürze erhalten."

#: templates/registration/password_reset_done.html:54
msgid "If you don't receive an email, please make sure you've entered the address you registered with, and check your spam folder."
msgstr "Wenn Sie keine E-Mail erhalten, stellen Sie sicher, dass Sie die E-Mail Adresse eingegeben haben, mit der Sie sich registriert haben, und überprüfen Sie Ihren Spam-Ordner."

#: templates/registration/password_reset_form.html:52
msgid "Enter your email address below."
msgstr "Geben Sie Ihre E-Mail-Adresse ein."

#: templates/registration/password_reset_form.html:53
msgid "An email will be sent with password reset instructions."
msgstr "Eine E-Mail mit Anweisungen zum Zurücksetzen des Passworts wird gesendet."

#: templates/registration/password_reset_form.html:58
msgid "Send email"
msgstr "E-Mail senden"

#: templates/stats.html:13
msgid "Instance Name"
msgstr "Instanzname"

#: templates/stats.html:18
msgid "Database"
msgstr "Datenbank"

#: templates/stats.html:26
msgid "Server is running in debug mode"
msgstr "Server läuft im Debug-Modus"

#: templates/stats.html:33
msgid "Docker Mode"
msgstr "Docker-Modus"

#: templates/stats.html:34
msgid "Server is deployed using docker"
msgstr "Server wird mit Docker bereitgestellt"

#: templates/stats.html:40
msgid "Server status"
msgstr "Serverstatus"

#: templates/stats.html:43
msgid "Healthy"
msgstr "Gesund"

#: templates/stats.html:45
msgid "Issues detected"
msgstr "Probleme erkannt"

#: templates/stats.html:52
msgid "Background Worker"
msgstr "Hintergrund-Prozess"

#: templates/stats.html:55
msgid "Background worker not running"
msgstr "Hintergrund-Prozess läuft nicht"

#: templates/stats.html:63
msgid "Email Settings"
msgstr "E-Mail-Einstellungen"

#: templates/stats.html:66
msgid "Email settings not configured"
msgstr "E-Mail-Einstellungen nicht konfiguriert"

#: templates/stock_table.html:14
msgid "Export Stock Information"
msgstr "Aktuellen Bestand exportieren"

#: templates/stock_table.html:27
msgid "Barcode Actions"
msgstr "Barcode Aktionen"

#: templates/stock_table.html:43
msgid "Print test reports"
msgstr "Test-Berichte drucken"

#: templates/stock_table.html:50
msgid "Stock Options"
msgstr "Bestands-Einstellungen "

#: templates/stock_table.html:55
msgid "Add to selected stock items"
msgstr "Zu ausgewählten BestandsObjekten hinzufügen"

#: templates/stock_table.html:56
msgid "Remove from selected stock items"
msgstr "Von ausgewählten BestandsObjekten entfernen"

#: templates/stock_table.html:57
msgid "Stocktake selected stock items"
msgstr "Inventur für gewählte BestandsObjekte"

#: templates/stock_table.html:58
msgid "Move selected stock items"
msgstr "Ausgewählte BestandsObjekte verschieben"

#: templates/stock_table.html:58
msgid "Move stock"
msgstr "Bestand verschieben"

#: templates/stock_table.html:59
msgid "Order selected items"
msgstr "Ausgewählte Positionen bestellen"

#: templates/stock_table.html:60
msgid "Change status"
msgstr "Status ändern"

#: templates/stock_table.html:60
msgid "Change stock status"
msgstr "Status ändern"

#: templates/stock_table.html:63
msgid "Delete selected items"
msgstr "Ausgewählte Positionen löschen"

#: templates/yesnolabel.html:4
msgid "Yes"
msgstr "Ja"

#: templates/yesnolabel.html:6
msgid "No"
msgstr "Nein"

#: users/admin.py:64
msgid "Users"
msgstr "Benutzer"

#: users/admin.py:65
msgid "Select which users are assigned to this group"
msgstr "Welche Benutzer gehören zu dieser Gruppe"

#: users/admin.py:187
msgid "The following users are members of multiple groups:"
msgstr "Folgende Benutzer gehören zu mehreren Gruppen:"

#: users/admin.py:210
msgid "Personal info"
msgstr "Persöhnliche Informationen"

#: users/admin.py:211
msgid "Permissions"
msgstr "Berechtigungen"

#: users/admin.py:214
msgid "Important dates"
msgstr "wichtige Daten"

#: users/models.py:177
msgid "Permission set"
msgstr "Berechtigung geändert"

#: users/models.py:185
msgid "Group"
msgstr "Gruppe"

#: users/models.py:188
msgid "View"
msgstr "Ansicht"

#: users/models.py:188
msgid "Permission to view items"
msgstr "Berechtigung Einträge anzuzeigen"

#: users/models.py:190
msgid "Permission to add items"
msgstr "Berechtigung Einträge zu erstellen"

#: users/models.py:192
msgid "Change"
msgstr "Ändern"

#: users/models.py:192
msgid "Permissions to edit items"
msgstr "Berechtigungen Einträge zu ändern"

#: users/models.py:194
msgid "Permission to delete items"
msgstr "Berechtigung Einträge zu löschen"
<|MERGE_RESOLUTION|>--- conflicted
+++ resolved
@@ -3,11 +3,7 @@
 "Project-Id-Version: inventree\n"
 "Report-Msgid-Bugs-To: \n"
 "POT-Creation-Date: 2021-08-24 04:15+0000\n"
-<<<<<<< HEAD
-"PO-Revision-Date: 2021-08-22 15:01\n"
-=======
 "PO-Revision-Date: 2021-08-24 04:52\n"
->>>>>>> 48fcdac9
 "Last-Translator: \n"
 "Language-Team: German\n"
 "Language: de_DE\n"
@@ -1957,69 +1953,30 @@
 msgstr "Präfix für Bestellungs-Referenz"
 
 #: common/models.py:794
-<<<<<<< HEAD
-#, fuzzy
-#| msgid "Enabled"
-msgid "Enable build"
-msgstr "Aktiviert"
-=======
 msgid "Enable build"
 msgstr ""
->>>>>>> 48fcdac9
 
 #: common/models.py:795
 msgid "Enable build functionality in InvenTree interface"
 msgstr ""
 
 #: common/models.py:800
-<<<<<<< HEAD
-#, fuzzy
-#| msgid "Enabled"
-msgid "Enable buy"
-msgstr "Aktiviert"
-=======
 msgid "Enable buy"
 msgstr ""
->>>>>>> 48fcdac9
 
 #: common/models.py:801
 msgid "Enable buy functionality in InvenTree interface"
 msgstr ""
 
 #: common/models.py:806
-<<<<<<< HEAD
-#, fuzzy
-#| msgid "Enabled"
-msgid "Enable sell"
-msgstr "Aktiviert"
-=======
 msgid "Enable sell"
 msgstr ""
->>>>>>> 48fcdac9
 
 #: common/models.py:807
 msgid "Enable sell functionality in InvenTree interface"
 msgstr ""
 
 #: common/models.py:812
-<<<<<<< HEAD
-#, fuzzy
-#| msgid "Unallocate stock"
-msgid "Enable stock"
-msgstr "Bestandszuordnung aufheben"
-
-#: common/models.py:813
-#, fuzzy
-#| msgid "Enable stock expiry functionality"
-msgid "Enable stock functionality in InvenTree interface"
-msgstr "Ablaufen von Bestand ermöglichen"
-
-#: common/models.py:818
-#, fuzzy
-#| msgid "Enabled"
-msgid "Enable SO"
-msgstr "Aktiviert"
-=======
 msgid "Enable stock"
 msgstr ""
 
@@ -2030,22 +1987,14 @@
 #: common/models.py:818
 msgid "Enable SO"
 msgstr ""
->>>>>>> 48fcdac9
 
 #: common/models.py:819
 msgid "Enable SO functionality in InvenTree interface"
 msgstr ""
 
 #: common/models.py:824
-<<<<<<< HEAD
-#, fuzzy
-#| msgid "Enabled"
-msgid "Enable PO"
-msgstr "Aktiviert"
-=======
 msgid "Enable PO"
 msgstr ""
->>>>>>> 48fcdac9
 
 #: common/models.py:825
 msgid "Enable PO functionality in InvenTree interface"
