--- conflicted
+++ resolved
@@ -3,11 +3,7 @@
 "Project-Id-Version: inventree\n"
 "Report-Msgid-Bugs-To: \n"
 "POT-Creation-Date: 2021-07-26 23:48+0000\n"
-<<<<<<< HEAD
-"PO-Revision-Date: 2021-07-21 12:53\n"
-=======
 "PO-Revision-Date: 2021-07-27 00:13\n"
->>>>>>> 9cf6cb38
 "Last-Translator: \n"
 "Language-Team: Polish\n"
 "Language: pl_PL\n"
@@ -196,15 +192,8 @@
 msgstr "Angielski"
 
 #: InvenTree/settings.py:508
-<<<<<<< HEAD
-#, fuzzy
-#| msgid "Companies"
 msgid "Spanish"
-msgstr "Firmy"
-=======
-msgid "Spanish"
-msgstr ""
->>>>>>> 9cf6cb38
+msgstr ""
 
 #: InvenTree/settings.py:509
 msgid "French"
@@ -1946,11 +1935,8 @@
 msgstr ""
 
 #: common/models.py:777
-<<<<<<< HEAD
-#, fuzzy
-#| msgid "Select part"
 msgid "Show latest parts"
-msgstr "Wybierz część"
+msgstr ""
 
 #: common/models.py:778
 msgid "Show latest parts on the homepage"
@@ -1965,30 +1951,8 @@
 msgstr ""
 
 #: common/models.py:789
-#, fuzzy
-#| msgid "Source stock item"
 msgid "Show recent stock changes"
-msgstr "Lokalizacja magazynowania przedmiotu"
-=======
-msgid "Show latest parts"
-msgstr ""
-
-#: common/models.py:778
-msgid "Show latest parts on the homepage"
-msgstr ""
-
-#: common/models.py:783
-msgid "Show unvalidated BOMs"
-msgstr ""
-
-#: common/models.py:784
-msgid "Show BOMs that await validation on the homepage"
-msgstr ""
-
-#: common/models.py:789
-msgid "Show recent stock changes"
-msgstr ""
->>>>>>> 9cf6cb38
+msgstr ""
 
 #: common/models.py:790
 msgid "Show recently changed stock items on the homepage"
@@ -1999,15 +1963,8 @@
 msgstr ""
 
 #: common/models.py:796
-<<<<<<< HEAD
-#, fuzzy
-#| msgid "Do you sell items to this company?"
 msgid "Show low stock items on the homepage"
-msgstr "Czy sprzedajesz produkty tej firmie?"
-=======
-msgid "Show low stock items on the homepage"
-msgstr ""
->>>>>>> 9cf6cb38
+msgstr ""
 
 #: common/models.py:801
 msgid "Show depleted stock"
@@ -2034,15 +1991,8 @@
 msgstr ""
 
 #: common/models.py:819
-<<<<<<< HEAD
-#, fuzzy
-#| msgid "Purchase stock"
 msgid "Show stale stock"
-msgstr "Cena zakupu"
-=======
-msgid "Show stale stock"
-msgstr ""
->>>>>>> 9cf6cb38
+msgstr ""
 
 #: common/models.py:820
 msgid "Show stale stock items on the homepage"
@@ -2078,21 +2028,12 @@
 
 #: common/models.py:844
 msgid "Show overdue POs on the homepage"
-<<<<<<< HEAD
 msgstr ""
 
 #: common/models.py:849
 msgid "Show outstanding SOs"
 msgstr ""
 
-=======
-msgstr ""
-
-#: common/models.py:849
-msgid "Show outstanding SOs"
-msgstr ""
-
->>>>>>> 9cf6cb38
 #: common/models.py:850
 msgid "Show outstanding SOs on the homepage"
 msgstr ""
@@ -2139,15 +2080,8 @@
 msgstr ""
 
 #: common/views.py:121
-<<<<<<< HEAD
-#, fuzzy
-#| msgid "Change Setting"
 msgid "Change User Setting"
-msgstr "Zmień ustawienie"
-=======
-msgid "Change User Setting"
-msgstr ""
->>>>>>> 9cf6cb38
+msgstr ""
 
 #: common/views.py:196 order/templates/order/order_wizard/po_upload.html:42
 #: order/templates/order/po_navbar.html:19
