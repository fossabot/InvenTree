--- conflicted
+++ resolved
@@ -11,17 +11,10 @@
 {% inventree_customize 'navbar_message' as navbar_message %}
 {% inventree_customize 'hide_admin_link' as hide_admin_link %}
 
-<<<<<<< HEAD
-<nav class='navbar {% if sticky %}fixed-top{% endif %} navbar-expand-lg navbar-light'>
-  <div class='container-fluid'>
-    <div class='navbar-header clearfix content-heading'>
-      <a class='navbar-brand' id='logo' href='{% url "index" %}' style='padding-top: 7px; padding-bottom: 5px;'><img src='{% static "img/inventree.png" %}' width='32' height='32' style='display:block; margin: auto;'/></a>
-=======
 <nav class="navbar {% if sticky %}fixed-top{% endif %} navbar-expand-lg navbar-light">
   <div class="container-fluid">
     <div class="navbar-header clearfix content-heading">
       <a class="navbar-brand" id='logo' href="{% url 'index' %}" style="padding-top: 7px; padding-bottom: 5px;"><img src="{% inventree_logo %}" width="32" height="32" style="display:block; margin: auto;"/></a>
->>>>>>> 41177f86
     </div>
     <div class='navbar-collapse collapse' id='navbar-objects'>
       <ul class='navbar-nav'>
@@ -118,11 +111,6 @@
         </button>
       </li>
       {% endif %}
-<<<<<<< HEAD
-      <li class='nav-item' id='navbar-barcode-li'>
-        <button class='navbar-toggler' type='button' data-bs-toggle='collapse' data-bs-target='#navbar-objects' aria-label='Toggle navigation'>
-          <span class='navbar-toggler-icon'></span>
-=======
 
       <li class='nav-item me-2'>
         <button data-bs-toggle="offcanvas" data-bs-target="#offcanvas-notification" class='btn position-relative' title='{% trans "Show Notifications" %}'>
@@ -137,7 +125,6 @@
       <li class='nav-item me-2'>
         <button class="navbar-toggler" type="button" data-bs-toggle="collapse" data-bs-target="#navbar-objects" aria-label="Toggle navigation">
           <span class="navbar-toggler-icon"></span>
->>>>>>> c082cec3ee8b6089a24282afde94a92cbb81e611
         </button>
       </li>
       <li class='nav-item dropdown'>
