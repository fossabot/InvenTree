--- conflicted
+++ resolved
@@ -27,11 +27,7 @@
             <div class='container-fluid'>
 
                 <div class='clearfix content-heading login-header d-flex flex-wrap'>
-<<<<<<< HEAD
-                    <img class='pull-left' src='{% static "img/inventree.png" %}' width='60' height='60'/>
-=======
                     <img class="pull-left" src="{% inventree_logo %}" width="60" height="60"/>
->>>>>>> 41177f86
                     {% include "spacer.html" %}
                     <span class='float-right'><h3>{% block body_title %}{% inventree_title %}{% endblock %}</h3></span>
                 </div>
@@ -49,9 +45,6 @@
     </div>
 {% endblock %}
 
-<<<<<<< HEAD
-{% block js_base %}
-=======
 <!-- Scripts -->
 <script type="text/javascript" src="{% static 'script/jquery_3.3.1_jquery.min.js' %}"></script>
 <script type='text/javascript' src="{% static 'script/jquery-ui/jquery-ui.min.js' %}"></script>
@@ -76,7 +69,6 @@
 <script type='text/javascript' src="{% static 'script/randomColor.min.js' %}"></script>
 
 
->>>>>>> c082cec3ee8b6089a24282afde94a92cbb81e611
 <script type='text/javascript'>
 $(document).ready(function () {
     // notifications
