--- conflicted
+++ resolved
@@ -45,17 +45,10 @@
                 </button>
                 <ul class='dropdown-menu'>
                     {% if roles.stock.change %}
-<<<<<<< HEAD
-                    <li><a class='dropdown-item' href="#" id='multi-item-add' title='{% trans "Add to selected stock items" %}'><span class='fas fa-plus-circle icon-green'></span> {% trans "Add stock" %}</a></li>
-                    <li><a class='dropdown-item' href="#" id='multi-item-remove' title='{% trans "Remove from selected stock items" %}'><span class='fas fa-minus-circle icon-red'></span> {% trans "Remove stock" %}</a></li>
-                    <li><a class='dropdown-item' href="#" id='multi-item-stocktake' title='{% trans "Stocktake selected stock items" %}'><span class='fas fa-check-circle icon-green'></span> {% trans "Count stock" %}</a></li>
-                    <li><a class='dropdown-item' href='#' id='multi-item-move' title='{% trans "Move selected stock items" %}'><span class='fas fa-exchange-alt icon-blue'></span> {% trans "Transfer stock" %}</a></li>
-=======
                     <li><a class='dropdown-item' href='#' id='multi-item-add' title='{% trans "Add to selected stock items" %}'><span class='fas fa-plus-circle icon-green'></span> {% trans "Add stock" %}</a></li>
                     <li><a class='dropdown-item' href='#' id='multi-item-remove' title='{% trans "Remove from selected stock items" %}'><span class='fas fa-minus-circle'></span> {% trans "Remove stock" %}</a></li>
                     <li><a class='dropdown-item' href='#' id='multi-item-stocktake' title='{% trans "Stocktake selected stock items" %}'><span class='fas fa-check-circle'></span> {% trans "Count stock" %}</a></li>
                     <li><a class='dropdown-item' href='#' id='multi-item-move' title='{% trans "Move selected stock items" %}'><span class='fas fa-exchange-alt'></span> {% trans "Move stock" %}</a></li>
->>>>>>> 17c0aafb
                     <li><a class='dropdown-item' href='#' id='multi-item-merge' title='{% trans "Merge selected stock items" %}'><span class='fas fa-object-group'></span> {% trans "Merge stock" %}</a></li>
                     <li><a class='dropdown-item' href='#' id='multi-item-order' title='{% trans "Order selected items" %}'><span class='fas fa-shopping-cart'></span> {% trans "Order stock" %}</a></li>
                     <li><a class='dropdown-item' href='#' id='multi-item-assign' title='{% trans "Assign to customer" %}'><span class='fas fa-user-tie'></span> {% trans "Assign to customer" %}</a></li>
