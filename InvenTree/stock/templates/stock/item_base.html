{% extends "page_base.html" %}
{% load static %}
{% load inventree_extras %}
{% load status_codes %}
{% load i18n %}

{% block page_title %}
{% inventree_title %} | {% trans "Stock Item" %} - {{ item }}
{% endblock %}

{% block breadcrumbs %}
{% include 'stock/loc_link.html' with location=item.location %}
{% endblock %}

{% block heading %}
    {% trans "Stock Item" %}: {{ item.part.full_name}}
{% endblock %}

{% block actions %}

{% if user.is_staff and roles.stock.change %}
{% url 'admin:stock_stockitem_change' item.pk as url %}
{% include "admin_button.html" with url=url %}
{% endif %}
{% if barcodes %}
<!-- Barcode actions menu -->
<div class='btn-group' role='group'>
    <button id='barcode-options' title='{% trans "Barcode actions" %}' class='btn btn-outline-secondary dropdown-toggle' type='button' data-bs-toggle='dropdown'>
        <span class='fas fa-qrcode'></span> <span class='caret'></span>
    </button>
    <ul class='dropdown-menu' role='menu'>
        <li><a class='dropdown-item' href='#' id='show-qr-code'><span class='fas fa-qrcode'></span> {% trans "Show QR Code" %}</a></li>
        {% if roles.stock.change %}
        {% if item.uid %}
        <li><a class='dropdown-item' href='#' id='barcode-unlink'><span class='fas fa-unlink'></span> {% trans "Unlink Barcode" %}</a></li>
        {% else %}
        <li><a class='dropdown-item' href='#' id='barcode-link'><span class='fas fa-link'></span> {% trans "Link Barcode" %}</a></li>
        {% endif %}
        <li><a class='dropdown-item' href='#' id='barcode-scan-into-location'><span class='fas fa-sitemap'></span> {% trans "Scan to Location" %}</a></li>
        {% endif %}
    </ul>
</div>
{% endif %}
<!-- Document / label menu -->
<div class='btn-group' role='group'>
    <button id='document-options' title='{% trans "Printing actions" %}' class='btn btn-outline-secondary dropdown-toggle' type='button' data-bs-toggle='dropdown'><span class='fas fa-print'></span> <span class='caret'></span></button>
    <ul class='dropdown-menu' role='menu'>
        <li><a class='dropdown-item' href='#' id='print-label'><span class='fas fa-tag'></span> {% trans "Print Label" %}</a></li>
        {% if test_report_enabled %}
        <li><a class='dropdown-item' href='#' id='stock-test-report'><span class='fas fa-file-pdf'></span> {% trans "Test Report" %}</a></li>
        {% endif %}
    </ul>
</div>
<!-- Stock adjustment menu -->
<!-- Check permissions and owner -->
{% if owner_control.value == "False" or owner_control.value == "True" and user in owners or user.is_superuser %}
    {% if roles.stock.change and not item.is_building %}
    <div class='btn-group'>
        <button id='stock-actions' title='{% trans "Stock adjustment actions" %}' class='btn btn-outline-secondary dropdown-toggle' type='button' data-bs-toggle='dropdown'><span class='fas fa-boxes'></span> <span class='caret'></span></button>
        <ul class='dropdown-menu' role='menu'>
            {% if not item.serialized %}
            {% if item.in_stock %}
            <li><a class='dropdown-item' href='#' id='stock-count' title='{% trans "Count stock" %}'><span class='fas fa-clipboard-list'></span> {% trans "Count stock" %}</a></li>
            {% endif %}
            {% if not item.customer %}
            <li><a class='dropdown-item' href='#' id='stock-add' title='{% trans "Add stock" %}'><span class='fas fa-plus-circle icon-green'></span> {% trans "Add stock" %}</a></li>
            {% endif %}
            {% if item.in_stock %}
            <li><a class='dropdown-item' href='#' id='stock-remove' title='{% trans "Remove stock" %}'><span class='fas fa-minus-circle icon-red'></span> {% trans "Remove stock" %}</a></li>
            {% endif %}
            {% if item.in_stock and item.part.trackable %}
            <li><a class='dropdown-item' href='#' id='stock-serialize' title='{% trans "Serialize stock" %}'><span class='fas fa-hashtag'></span> {% trans "Serialize stock" %}</a> </li>
            {% endif %}
            {% endif %}
            {% if item.in_stock and item.can_adjust_location %}
            <li><a class='dropdown-item' href='#' id='stock-move' title='{% trans "Transfer stock" %}'><span class='fas fa-exchange-alt icon-blue'></span> {% trans "Transfer stock" %}</a></li>
            {% endif %}
            {% if item.in_stock and item.can_adjust_location and item.part.salable and not item.customer %}
            <li><a class='dropdown-item' href='#' id='stock-assign-to-customer' title='{% trans "Assign to customer" %}'><span class='fas fa-user-tie'></span> {% trans "Assign to customer" %}</a></li>
            {% endif %}
            {% if item.customer %}
            <li><a class='dropdown-item' href='#' id='stock-return-from-customer' title='{% trans "Return to stock" %}'><span class='fas fa-undo'></span> {% trans "Return to stock" %}</a></li>
            {% endif %}
            {% if item.belongs_to %}
            <li><a class='dropdown-item' href='#' id='stock-uninstall' title='{% trans "Uninstall stock item" %}'><span class='fas fa-unlink'></span> {% trans "Uninstall" %}</a></li>
            {% else %}
            {% if item.part.get_used_in %}
            <li><a class='dropdown-item' href='#' id='stock-install-in' title='{% trans "Install stock item" %}'><span class='fas fa-link'></span> {% trans "Install" %}</a></li>
            {% endif %}
            {% endif %}
        </ul>
    </div>
    {% endif %}
    <!-- Edit stock item -->
    {% if roles.stock.change and not item.is_building %}
    <div class='btn-group'>
        <button id='stock-edit-actions' title='{% trans "Stock actions" %}' class='btn btn-outline-secondary dropdown-toggle' type='button' data-bs-toggle='dropdown'><span class='fas fa-tools'></span> <span class='caret'></span></button>
        <ul class='dropdown-menu' role='menu'>
            {% if item.part.can_convert %}
            <li><a class='dropdown-item' href='#' id='stock-convert' title='{% trans "Convert to variant" %}'><span class='fas fa-screwdriver'></span> {% trans "Convert to variant" %}</a></li>
            {% endif %}
            {% if roles.stock.add %}
            <li><a class='dropdown-item' href='#' id='stock-duplicate' title='{% trans "Duplicate stock item" %}'><span class='fas fa-copy'></span> {% trans "Duplicate stock item" %}</a></li>
            {% endif %}
            <li><a class='dropdown-item' href='#' id='stock-edit' title='{% trans "Edit stock item" %}'><span class='fas fa-edit icon-blue'></span> {% trans "Edit stock item" %}</a></li>
            {% if user.is_staff or roles.stock.delete %}
            {% if item.can_delete %}
            <li><a class='dropdown-item' href='#' id='stock-delete' title='{% trans "Delete stock item" %}'><span class='fas fa-trash-alt icon-red'></span> {% trans "Delete stock item" %}</a></li>
            {% endif %}
            {% endif %}
        </ul>
    </div>
    {% endif %}
{% endif %}
{% endblock %}

{% block thumbnail %}
<img class='part-thumb' {% if item.part.image %}src="{{ item.part.image.url }}"{% else %}src="{% static 'img/blank_image.png' %}"{% endif %}/>
{% endblock %}

{% block details %}

{% setting_object 'STOCK_OWNERSHIP_CONTROL' as owner_control %}
{% if owner_control.value == "True" %}
    {% authorized_owners item.owner as owners %}
{% endif %}

<h4>
    {% if item.is_expired %}
    <span class='badge rounded-pill bg-danger'>{% trans "Expired" %}</span>
    {% else %}
    {% if roles.stock.change %}
    <a href='#' id='stock-edit-status'>
    {% endif %}
    {% stock_status_label item.status large=True %}
    {% if roles.stock.change %}
    </a>
    {% endif %}
    {% if item.is_stale %}
    <span class='badge rounded-pill bg-warning'>{% trans "Stale" %}</span>
    {% endif %}
    {% endif %}
</h4>

<<<<<<< HEAD
<div class='btn-group' role='group'>

</div>

<div class='btn-group action-buttons' role='group'>

    {% if barcodes %}
    <!-- Barcode actions menu -->
    <div class='btn-group'>
        <button id='barcode-options' title='{% trans "Barcode actions" %}' class='btn btn-default dropdown-toggle' type='button' data-toggle='dropdown'>
            <span class='fas fa-qrcode'></span> <span class='caret'></span>
        </button>
        <ul class='dropdown-menu' role='menu'>
            <li><a href='#' id='show-qr-code'><span class='fas fa-qrcode'></span> {% trans "Show QR Code" %}</a></li>
            {% if roles.stock.change %}
            {% if item.uid %}
            <li><a href='#' id='barcode-unlink'><span class='fas fa-unlink'></span> {% trans "Unlink Barcode" %}</a></li>
            {% else %}
            <li><a href='#' id='barcode-link'><span class='fas fa-link'></span> {% trans "Link Barcode" %}</a></li>
            {% endif %}
            <li><a href='#' id='barcode-scan-into-location'><span class='fas fa-sitemap'></span> {% trans "Scan to Location" %}</a></li>
            {% endif %}
        </ul>
    </div>
    {% endif %}
    <!-- Document / label menu -->
    <div class='btn-group'>
        <button id='document-options' title='{% trans "Printing actions" %}' class='btn btn-default dropdown-toggle' type='button' data-toggle='dropdown'><span class='fas fa-print'></span> <span class='caret'></span></button>
        <ul class='dropdown-menu' role='menu'>
            <li><a href='#' id='print-label'><span class='fas fa-tag'></span> {% trans "Print Label" %}</a></li>
            {% if test_report_enabled %}
            <li><a href='#' id='stock-test-report'><span class='fas fa-file-pdf'></span> {% trans "Test Report" %}</a></li>
            {% endif %}
        </ul>
    </div>
    <!-- Stock adjustment menu -->
    <!-- Check permissions and owner -->
    {% if owner_control.value == "False" or owner_control.value == "True" and user in owners or user.is_superuser %}
        {% if roles.stock.change and not item.is_building %}
        <div class='btn-group'>
            <button id='stock-actions' title='{% trans "Stock adjustment actions" %}' class='btn btn-default dropdown-toggle' type='button' data-toggle='dropdown'><span class='fas fa-boxes'></span> <span class='caret'></span></button>
            <ul class='dropdown-menu' role='menu'>
                {% if not item.serialized %}
                {% if item.in_stock %}
                <li><a href='#' id='stock-count' title='{% trans "Count stock" %}'><span class='fas fa-clipboard-list'></span> {% trans "Count stock" %}</a></li>
                {% endif %}
                {% if not item.customer %}
                <li><a href='#' id='stock-add' title='{% trans "Add stock" %}'><span class='fas fa-plus-circle icon-green'></span> {% trans "Add stock" %}</a></li>
                {% endif %}
                {% if item.in_stock %}
                <li><a href='#' id='stock-remove' title='{% trans "Remove stock" %}'><span class='fas fa-minus-circle icon-red'></span> {% trans "Remove stock" %}</a></li>
                {% endif %}
                {% if item.in_stock and item.part.trackable %}
                <li><a href='#' id='stock-serialize' title='{% trans "Serialize stock" %}'><span class='fas fa-hashtag'></span> {% trans "Serialize stock" %}</a> </li>
                {% endif %}
                {% endif %}
                {% if item.in_stock and item.can_adjust_location %}
                <li><a href='#' id='stock-move' title='{% trans "Transfer stock" %}'><span class='fas fa-exchange-alt icon-blue'></span> {% trans "Transfer stock" %}</a></li>
                {% endif %}
                {% if item.in_stock and item.can_adjust_location and item.part.salable and not item.customer %}
                <li><a href='#' id='stock-assign-to-customer' title='{% trans "Assign to customer" %}'><span class='fas fa-user-tie'></span> {% trans "Assign to customer" %}</a></li>
                {% endif %}
                {% if item.customer %}
                <li><a href='#' id='stock-return-from-customer' title='{% trans "Return to stock" %}'><span class='fas fa-undo'></span> {% trans "Return to stock" %}</a></li>
                {% endif %}
                {% if item.belongs_to %}
                <li><a href='#' id='stock-uninstall' title='{% trans "Uninstall stock item" %}'><span class='fas fa-unlink'></span> {% trans "Uninstall" %}</a></li>
                {% else %}
                {% if item.part.get_used_in %}
                <li><a href='#' id='stock-install-in' title='{% trans "Install stock item" %}'><span class='fas fa-link'></span> {% trans "Install" %}</a></li>
                {% endif %}
                {% endif %}
            </ul>
        </div>
        {% endif %}
        <!-- Edit stock item -->
        {% if roles.stock.change and not item.is_building %}
        <div class='btn-group'>
            <button id='stock-edit-actions' title='{% trans "Stock actions" %}' class='btn btn-default dropdown-toggle' type='button' data-toggle='dropdown'><span class='fas fa-tools'></span> <span class='caret'></span></button>
            <ul class='dropdown-menu' role='menu'>
                {% if item.part.can_convert %}
                <li><a href='#' id='stock-convert' title='{% trans "Convert to variant" %}'><span class='fas fa-screwdriver'></span> {% trans "Convert to variant" %}</a></li>
                {% endif %}
                {% if roles.stock.add %}
                <li><a href='#' id='stock-duplicate' title='{% trans "Duplicate stock item" %}'><span class='fas fa-copy'></span> {% trans "Duplicate stock item" %}</a></li>
                {% endif %}
                <li><a href='#' id='stock-edit' title='{% trans "Edit stock item" %}'><span class='fas fa-edit icon-blue'></span> {% trans "Edit stock item" %}</a></li>
                <li><a href='#' id='stock-edit-2' title='{% trans "Edit stock item" %}'><span class='fas fa-edit icon-blue'></span> {% trans "Edit stock item" %}</a></li>
                {% if user.is_staff or roles.stock.delete %}
                    {% if item.can_delete %}
                    <li><a href='#' id='stock-delete' title='{% trans "Delete stock item" %}'><span class='fas fa-trash-alt icon-red'></span> {% trans "Delete stock item" %}</a></li>
                    {% endif %}
                {% endif %}
            </ul>
        </div>
        {% endif %}
    {% endif %}
</div>
=======
>>>>>>> 94a86e52


<div class='info-messages'>

    {% setting_object 'STOCK_OWNERSHIP_CONTROL' as owner_control %}
    {% if owner_control.value == "True" %}
        {% authorized_owners item.owner as owners %}

        {% if not user in owners and not user.is_superuser %}
        <div class='alert alert-block alert-info'>
            {% trans "You are not in the list of owners of this item. This stock item cannot be edited." %}<br>
        </div>
        {% endif %}
    {% endif %}

    {% if item.is_building %}
    <div class='alert alert-block alert-info'>
        {% trans "This stock item is in production and cannot be edited." %}<br>
        {% trans "Edit the stock item from the build view." %}<br>

        {% if item.build %}
        <a href="{% url 'build-detail' item.build.id %}">
            <strong>{{ item.build }}</strong>
        </a>
        {% endif %}

    </div>
    {% endif %}

    {% if item.hasRequiredTests and not item.passedAllRequiredTests %}
    <div class='alert alert-block alert-danger'>
        {% trans "This stock item has not passed all required tests" %}
    </div>
    {% endif %}

    {% for allocation in item.sales_order_allocations.all %}
    <div class='alert alert-block alert-info'>
        {% object_link 'so-detail' allocation.line.order.id allocation.line.order as link %}
        {% decimal allocation.quantity as qty %}
        {% blocktrans %}This stock item is allocated to Sales Order {{ link }} (Quantity: {{ qty }}){% endblocktrans %}
    </div>
    {% endfor %}

    {% for allocation in item.allocations.all %}
    <div class='alert alert-block alert-info'>
        {% object_link 'build-detail' allocation.build.id allocation.build %}
        {% decimal allocation.quantity as qty %}
        {% blocktrans %}This stock item is allocated to Build {{ link }} (Quantity: {{ qty }}){% endblocktrans %}
    </div>
    {% endfor %}
    
    {% if item.serialized %}
    <div class='alert alert-block alert-warning'>
        {% trans "This stock item is serialized - it has a unique serial number and the quantity cannot be adjusted." %}
    </div>
    {% elif item.child_count > 0 %}
    <div class='alert alert-block alert-warning'>
        {% trans "This stock item cannot be deleted as it has child items" %}
    </div>
    {% elif item.delete_on_deplete and item.can_delete %}
    <div class='alert alert-block alert-warning'>
        {% trans "This stock item will be automatically deleted when all stock is depleted." %}
    </div>
    {% endif %}
    
</div>
{% endblock %}

{% block details_right %}
<table class="table table-striped">
    <col width='25'>
    <tr>
        <td><span class='fas fa-shapes'></span></td>
        <td>{% trans "Base Part" %}</td>
        <td>
            {% if roles.part.view %}
            <a href="{% url 'part-detail' item.part.id %}">
            {% endif %}
            {{ item.part.full_name }}
            {% if roles.part.view %}
            </a>
            {% endif %}
        </td>
    </tr>
    {% if item.serialized %}
    <tr>
        <td><span class='fas fa-hashtag'></span></td>
        <td>{% trans "Serial Number" %}</td>
        <td>
        {% if previous %}
            <a class="btn btn-outline-secondary" aria-label="{% trans 'previous page' %}" href="{% url request.resolver_match.url_name previous.id %}">
                <small>{{ previous.serial }}</small>  ‹
            </a>
        {% endif %}
        {{ item.serial }}
        {% if next %}
            <a class="btn btn-outline-secondary text-sm" aria-label="{% trans 'next page' %}" href="{% url request.resolver_match.url_name next.id %}">
                ›  <small>{{ next.serial }}</small>
            </a>
        {% endif %}
        </td>
    </tr>
    {% else %}
    <tr>
        <td></td>
        <td>{% trans "Quantity" %}</td>
        <td>{% decimal item.quantity %} {% if item.part.units %}{{ item.part.units }}{% endif %}</td>
    </tr>
    {% endif %}
    {% if item.customer %}
    <tr>
        <td><span class='fas fa-user-tie'></span></td>
        <td>{% trans "Customer" %}</td>
        <td><a href="{% url 'company-detail' item.customer.id %}?display=assigned-stock">{{ item.customer.name }}</a></td>
    </tr>
    {% endif %}
    {% if item.belongs_to %}
    <tr>
        <td><span class='fas fa-box'></span></td>
        <td>
            {% trans "Installed In" %}
        </td>
        <td>
            <a href="{% url 'stock-item-detail' item.belongs_to.id %}">{{ item.belongs_to }}</a>
        </td>
    </tr>
    {% elif item.sales_order %}
    <tr>
        <td><span class='fas fa-user-tie'></span></td>
        <td>{% trans "Sales Order" %}</td>
        <td><a href="{% url 'so-detail' item.sales_order.id %}">{{ item.sales_order.reference }}</a> - <a href="{% url 'company-detail' item.sales_order.customer.id %}">{{ item.sales_order.customer.name }}</a></td>
    </tr>
    {% else %}
    <tr>
        <td><span class='fas fa-map-marker-alt'></span></td>
        <td>{% trans "Location" %}</td>
        {% if item.location %}
        <td><a href="{% url 'stock-location-detail' item.location.id %}">{{ item.location.name }}</a></td>
        {% else %}
        <td><em>{% trans "No location set" %}</em></td>
        {% endif %}
    </tr>
    {% endif %}
    {% if item.uid %}
    <tr>
        <td><span class='fas fa-barcode'></span></td>
        <td>{% trans "Barcode Identifier" %}</td>
        <td>{{ item.uid }}</td>
    </tr>
    {% endif %}
    {% if item.batch %}
    <tr>
        <td><span class='fas fa-layer-group'></span></td>
        <td>{% trans "Batch" %}</td>
        <td>{{ item.batch }}</td>
    </tr>
    {% endif %}
    {% if item.packaging %}
    <tr>
        <td><span class='fas fa-cube'></span></td>
        <td>{% trans "Packaging" %}</td>
        <td>{{ item.packaging }}</td>
    </tr>
    {% endif %}
    {% if item.build %}
    <tr>
        <td><span class='fas fa-tools'></span></td>
        <td>{% trans "Build" %}</td>
        <td><a href="{% url 'build-detail' item.build.id %}">{{ item.build }}</a></td>
    </tr>
    {% endif %}
    {% if item.purchase_order %}
    <tr>
        <td><span class='fas fa-shopping-cart'></span></td>
        <td>{% trans "Purchase Order" %}</td>
        <td><a href="{% url 'po-detail' item.purchase_order.id %}">{{ item.purchase_order }}</a></td>
    </tr>
    {% endif %}
    {% if item.purchase_price != None %}
    <tr>
        <td><span class='fas fa-dollar-sign'></span></td>
        <td>{% trans "Purchase Price" %}</td>
        <td>{{ item.purchase_price }}</td>
    </tr>
    {% endif %}
    {% if item.parent %}
    <tr>
        <td><span class='fas fa-sitemap'></span></td>
        <td>{% trans "Parent Item" %}</td>
        <td><a href="{% url 'stock-item-detail' item.parent.id %}">{% trans "Stock Item" %} #{{ item.parent.id }}</a></td>
    </tr>
    {% endif %}
    {% if item.link %}
    <tr>
        <td><span class='fas fa-link'></span>
        <td>{% trans "External Link" %}</td>
        <td><a href="{{ item.link }}">{{ item.link }}</a></td>
    </tr>
    {% endif %}
    {% if item.supplier_part.manufacturer_part %}
    <tr>
        <td><span class='fas fa-industry'></span></td>
        <td>{% trans "Manufacturer" %}</td>
        {% if item.supplier_part.manufacturer_part.manufacturer %}
            <td><a href="{% url 'company-detail' item.supplier_part.manufacturer_part.manufacturer.id %}">{{ item.supplier_part.manufacturer_part.manufacturer.name }}</a></td>
        {% else %}
            <td><em>{% trans "No manufacturer set" %}</em></td>
        {% endif %}

    </tr>
    <tr>
        <td><span class='fas fa-hashtag'></span></td>
        <td>{% trans "Manufacturer Part" %}</td>
        <td><a href="{% url 'manufacturer-part-detail' item.supplier_part.manufacturer_part.id %}">{{ item.supplier_part.manufacturer_part.MPN }}</a></td>
    </tr>
    {% endif %}
    {% if item.supplier_part %}
    <tr>
        <td><span class='fas fa-building'></span></td>
        <td>{% trans "Supplier" %}</td>
        <td><a href="{% url 'company-detail' item.supplier_part.supplier.id %}">{{ item.supplier_part.supplier.name }}</a></td>
    </tr>
    <tr>
        <td><span class='fas fa-shapes'></span></td>
        <td>{% trans "Supplier Part" %}</td>
        <td><a href="{% url 'supplier-part-detail' item.supplier_part.id %}">{{ item.supplier_part.SKU }}</a></td>
    </tr>
    {% endif %}
    {% if item.expiry_date %}
    <tr>
        <td><span class='fas fa-calendar-alt{% if item.is_expired %} icon-red{% endif %}'></span></td>
        <td>{% trans "Expiry Date" %}</td>
        <td>
            {{ item.expiry_date }}
            {% if item.is_expired %}
            <span title='{% blocktrans %}This StockItem expired on {{ item.expiry_date }}{% endblocktrans %}' class='badge rounded-pill bg-danger'>{% trans "Expired" %}</span>
            {% elif item.is_stale %}
            <span title='{% blocktrans %}This StockItem expires on {{ item.expiry_date }}{% endblocktrans %}' class='badge rounded-pill bg-warning'>{% trans "Stale" %}</span>
            {% endif %}
        </td>
    </tr>
    {% endif %}
    <tr>
        <td><span class='fas fa-calendar-alt'></span></td>
        <td>{% trans "Last Updated" %}</td>
        <td>{{ item.updated }}</td>
    </tr>
    <tr>
        <td><span class='fas fa-calendar-alt'></span></td>
        <td>{% trans "Last Stocktake" %}</td>
        {% if item.stocktake_date %}
        <td>{{ item.stocktake_date }} <span class='badge'>{{ item.stocktake_user }}</span></td>
        {% else %}
        <td><em>{% trans "No stocktake performed" %}</em></td>
        {% endif %}
    </tr>
    <tr>
        <td><span class='fas fa-info'></span></td>
        <td>{% trans "Status" %}</td>
        <td>{% stock_status_label item.status %}</td>
    </tr>
    {% if item.hasRequiredTests %}
    <tr>
        <td><span class='fas fa-vial'></span></td>
        <td>{% trans "Tests" %}</td>
        <td>{{ item.requiredTestStatus.passed }} / {{ item.requiredTestStatus.total }}</td>
    </tr>
    {% endif %}
</table>
{% endblock %}


{% block js_ready %}
{{ block.super }}

$("#stock-serialize").click(function() {
    launchModalForm(
        "{% url 'stock-item-serialize' item.id %}",
        {
            reload: true,
        }
    );
});

$('#stock-install-in').click(function() {

    launchModalForm(
        "{% url 'stock-item-install' item.pk %}",
        {
            data: {
                'part': {{ item.part.pk }},
                'install_in': true,
            },
            reload: true,
        }
    );
});

$('#stock-uninstall').click(function() {

    launchModalForm(
        "{% url 'stock-item-uninstall' %}",
        {
            data: {
                'items[]': [{{ item.pk }}],
            },
            reload: true,
        }
    );
});

$("#stock-test-report").click(function() {
    printTestReports([{{ item.pk }}]);
});

$("#print-label").click(function() {
    printStockItemLabels([{{ item.pk }}]);
});

{% if roles.stock.change %}
$("#stock-duplicate").click(function() {
    createNewStockItem({
        follow: true,
        data: {
            copy: {{ item.id }},
        }
    });
});

$("#stock-edit").click(function () {
    launchModalForm(
        "{% url 'stock-item-edit' item.id %}",
        {
            reload: true,
            submit_text: '{% trans "Save" %}',
        }
    );
});

$('#stock-edit-2').click(function() {
    editStockItem({{ item.pk }});
});

$('#stock-edit-status').click(function () {

    constructForm('{% url "api-stock-detail" item.pk %}', {
        fields: {
            status: {},
        },
        reload: true,
        title: '{% trans "Edit Stock Status" %}',
    });
});

{% endif %}

$("#show-qr-code").click(function() {
    launchModalForm("{% url 'stock-item-qr' item.id %}",
    {
        no_post: true,
    });
});

$("#barcode-link").click(function() {
    linkBarcodeDialog({{ item.id }});
});

$("#barcode-unlink").click(function() {
    unlinkBarcode({{ item.id }});
});

$("#barcode-scan-into-location").click(function() {
    scanItemsIntoLocation([{{ item.id }}]);
});

function itemAdjust(action) {

    inventreeGet(
        '{% url "api-stock-detail" item.pk %}',
        {
            part_detail: true,
            location_detail: true,
        },
        {
            success: function(item) {
                adjustStock(action, [item], {
                    success: function() {
                        location.reload();
                    }
                });
            }
        }
    );
}

$('#stock-add').click(function() {
    itemAdjust('add');
});

$("#stock-delete").click(function () {
    launchModalForm(
        "{% url 'stock-item-delete' item.id %}",
        {
            redirect: "{% url 'part-detail' item.part.id %}"
        }
    );
});

{% if item.part.can_convert %}
$("#stock-convert").click(function() {
    launchModalForm("{% url 'stock-item-convert' item.id %}",
        {
            reload: true,
        }
    );
});
{% endif %}


{% if item.in_stock %}
$("#stock-assign-to-customer").click(function() {
    launchModalForm("{% url 'stock-item-assign' item.id %}",
        {
            reload: true,
        }
    );
});

$("#stock-move").click(function() {
    itemAdjust("move");
});

$("#stock-count").click(function() {
    itemAdjust('count');
});

$('#stock-remove').click(function() {
    itemAdjust('take');
});

{% else %}

$("#stock-return-from-customer").click(function() {
    launchModalForm("{% url 'stock-item-return' item.id %}",
        {
            reload: true,
        }
    );
});

{% endif %}

{% endblock %}<|MERGE_RESOLUTION|>--- conflicted
+++ resolved
@@ -22,127 +22,8 @@
 {% url 'admin:stock_stockitem_change' item.pk as url %}
 {% include "admin_button.html" with url=url %}
 {% endif %}
-{% if barcodes %}
-<!-- Barcode actions menu -->
-<div class='btn-group' role='group'>
-    <button id='barcode-options' title='{% trans "Barcode actions" %}' class='btn btn-outline-secondary dropdown-toggle' type='button' data-bs-toggle='dropdown'>
-        <span class='fas fa-qrcode'></span> <span class='caret'></span>
-    </button>
-    <ul class='dropdown-menu' role='menu'>
-        <li><a class='dropdown-item' href='#' id='show-qr-code'><span class='fas fa-qrcode'></span> {% trans "Show QR Code" %}</a></li>
-        {% if roles.stock.change %}
-        {% if item.uid %}
-        <li><a class='dropdown-item' href='#' id='barcode-unlink'><span class='fas fa-unlink'></span> {% trans "Unlink Barcode" %}</a></li>
-        {% else %}
-        <li><a class='dropdown-item' href='#' id='barcode-link'><span class='fas fa-link'></span> {% trans "Link Barcode" %}</a></li>
-        {% endif %}
-        <li><a class='dropdown-item' href='#' id='barcode-scan-into-location'><span class='fas fa-sitemap'></span> {% trans "Scan to Location" %}</a></li>
-        {% endif %}
-    </ul>
-</div>
-{% endif %}
-<!-- Document / label menu -->
-<div class='btn-group' role='group'>
-    <button id='document-options' title='{% trans "Printing actions" %}' class='btn btn-outline-secondary dropdown-toggle' type='button' data-bs-toggle='dropdown'><span class='fas fa-print'></span> <span class='caret'></span></button>
-    <ul class='dropdown-menu' role='menu'>
-        <li><a class='dropdown-item' href='#' id='print-label'><span class='fas fa-tag'></span> {% trans "Print Label" %}</a></li>
-        {% if test_report_enabled %}
-        <li><a class='dropdown-item' href='#' id='stock-test-report'><span class='fas fa-file-pdf'></span> {% trans "Test Report" %}</a></li>
-        {% endif %}
-    </ul>
-</div>
-<!-- Stock adjustment menu -->
-<!-- Check permissions and owner -->
-{% if owner_control.value == "False" or owner_control.value == "True" and user in owners or user.is_superuser %}
-    {% if roles.stock.change and not item.is_building %}
-    <div class='btn-group'>
-        <button id='stock-actions' title='{% trans "Stock adjustment actions" %}' class='btn btn-outline-secondary dropdown-toggle' type='button' data-bs-toggle='dropdown'><span class='fas fa-boxes'></span> <span class='caret'></span></button>
-        <ul class='dropdown-menu' role='menu'>
-            {% if not item.serialized %}
-            {% if item.in_stock %}
-            <li><a class='dropdown-item' href='#' id='stock-count' title='{% trans "Count stock" %}'><span class='fas fa-clipboard-list'></span> {% trans "Count stock" %}</a></li>
-            {% endif %}
-            {% if not item.customer %}
-            <li><a class='dropdown-item' href='#' id='stock-add' title='{% trans "Add stock" %}'><span class='fas fa-plus-circle icon-green'></span> {% trans "Add stock" %}</a></li>
-            {% endif %}
-            {% if item.in_stock %}
-            <li><a class='dropdown-item' href='#' id='stock-remove' title='{% trans "Remove stock" %}'><span class='fas fa-minus-circle icon-red'></span> {% trans "Remove stock" %}</a></li>
-            {% endif %}
-            {% if item.in_stock and item.part.trackable %}
-            <li><a class='dropdown-item' href='#' id='stock-serialize' title='{% trans "Serialize stock" %}'><span class='fas fa-hashtag'></span> {% trans "Serialize stock" %}</a> </li>
-            {% endif %}
-            {% endif %}
-            {% if item.in_stock and item.can_adjust_location %}
-            <li><a class='dropdown-item' href='#' id='stock-move' title='{% trans "Transfer stock" %}'><span class='fas fa-exchange-alt icon-blue'></span> {% trans "Transfer stock" %}</a></li>
-            {% endif %}
-            {% if item.in_stock and item.can_adjust_location and item.part.salable and not item.customer %}
-            <li><a class='dropdown-item' href='#' id='stock-assign-to-customer' title='{% trans "Assign to customer" %}'><span class='fas fa-user-tie'></span> {% trans "Assign to customer" %}</a></li>
-            {% endif %}
-            {% if item.customer %}
-            <li><a class='dropdown-item' href='#' id='stock-return-from-customer' title='{% trans "Return to stock" %}'><span class='fas fa-undo'></span> {% trans "Return to stock" %}</a></li>
-            {% endif %}
-            {% if item.belongs_to %}
-            <li><a class='dropdown-item' href='#' id='stock-uninstall' title='{% trans "Uninstall stock item" %}'><span class='fas fa-unlink'></span> {% trans "Uninstall" %}</a></li>
-            {% else %}
-            {% if item.part.get_used_in %}
-            <li><a class='dropdown-item' href='#' id='stock-install-in' title='{% trans "Install stock item" %}'><span class='fas fa-link'></span> {% trans "Install" %}</a></li>
-            {% endif %}
-            {% endif %}
-        </ul>
-    </div>
-    {% endif %}
-    <!-- Edit stock item -->
-    {% if roles.stock.change and not item.is_building %}
-    <div class='btn-group'>
-        <button id='stock-edit-actions' title='{% trans "Stock actions" %}' class='btn btn-outline-secondary dropdown-toggle' type='button' data-bs-toggle='dropdown'><span class='fas fa-tools'></span> <span class='caret'></span></button>
-        <ul class='dropdown-menu' role='menu'>
-            {% if item.part.can_convert %}
-            <li><a class='dropdown-item' href='#' id='stock-convert' title='{% trans "Convert to variant" %}'><span class='fas fa-screwdriver'></span> {% trans "Convert to variant" %}</a></li>
-            {% endif %}
-            {% if roles.stock.add %}
-            <li><a class='dropdown-item' href='#' id='stock-duplicate' title='{% trans "Duplicate stock item" %}'><span class='fas fa-copy'></span> {% trans "Duplicate stock item" %}</a></li>
-            {% endif %}
-            <li><a class='dropdown-item' href='#' id='stock-edit' title='{% trans "Edit stock item" %}'><span class='fas fa-edit icon-blue'></span> {% trans "Edit stock item" %}</a></li>
-            {% if user.is_staff or roles.stock.delete %}
-            {% if item.can_delete %}
-            <li><a class='dropdown-item' href='#' id='stock-delete' title='{% trans "Delete stock item" %}'><span class='fas fa-trash-alt icon-red'></span> {% trans "Delete stock item" %}</a></li>
-            {% endif %}
-            {% endif %}
-        </ul>
-    </div>
-    {% endif %}
-{% endif %}
-{% endblock %}
-
-{% block thumbnail %}
-<img class='part-thumb' {% if item.part.image %}src="{{ item.part.image.url }}"{% else %}src="{% static 'img/blank_image.png' %}"{% endif %}/>
-{% endblock %}
-
-{% block details %}
-
-{% setting_object 'STOCK_OWNERSHIP_CONTROL' as owner_control %}
-{% if owner_control.value == "True" %}
-    {% authorized_owners item.owner as owners %}
-{% endif %}
-
-<h4>
-    {% if item.is_expired %}
-    <span class='badge rounded-pill bg-danger'>{% trans "Expired" %}</span>
-    {% else %}
-    {% if roles.stock.change %}
-    <a href='#' id='stock-edit-status'>
-    {% endif %}
-    {% stock_status_label item.status large=True %}
-    {% if roles.stock.change %}
-    </a>
-    {% endif %}
-    {% if item.is_stale %}
-    <span class='badge rounded-pill bg-warning'>{% trans "Stale" %}</span>
-    {% endif %}
-    {% endif %}
 </h4>
 
-<<<<<<< HEAD
 <div class='btn-group' role='group'>
 
 </div>
@@ -241,8 +122,35 @@
         {% endif %}
     {% endif %}
 </div>
-=======
->>>>>>> 94a86e52
+
+{% block thumbnail %}
+<img class='part-thumb' {% if item.part.image %}src="{{ item.part.image.url }}"{% else %}src="{% static 'img/blank_image.png' %}"{% endif %}/>
+{% endblock %}
+
+{% block details %}
+
+{% setting_object 'STOCK_OWNERSHIP_CONTROL' as owner_control %}
+{% if owner_control.value == "True" %}
+    {% authorized_owners item.owner as owners %}
+{% endif %}
+
+<h4>
+    {% if item.is_expired %}
+    <span class='badge rounded-pill bg-danger'>{% trans "Expired" %}</span>
+    {% else %}
+    {% if roles.stock.change %}
+    <a href='#' id='stock-edit-status'>
+    {% endif %}
+    {% stock_status_label item.status large=True %}
+    {% if roles.stock.change %}
+    </a>
+    {% endif %}
+    {% if item.is_stale %}
+    <span class='badge rounded-pill bg-warning'>{% trans "Stale" %}</span>
+    {% endif %}
+    {% endif %}
+</h4>
+
 
 
 <div class='info-messages'>
