--- conflicted
+++ resolved
@@ -225,9 +225,6 @@
             '#location-print-options',
         ]
     );
-<<<<<<< HEAD
-
-=======
     
     {% if labels_enabled %}
     $('#print-label').click(function() {
@@ -238,7 +235,6 @@
 
     });
     
->>>>>>> 0ff754c7
     $('#multi-location-print-label').click(function() {
 
         var selections = $('#sublocation-table').bootstrapTable('getSelections');
@@ -316,17 +312,6 @@
         adjustLocationStock('move');
     });
 
-<<<<<<< HEAD
-    $('#print-label').click(function() {
-
-        var locs = [{{ location.pk }}];
-
-        printStockLocationLabels(locs);
-
-    });
-
-=======
->>>>>>> 0ff754c7
     {% endif %}
 
     $('#show-qr-code').click(function() {
@@ -348,21 +333,6 @@
         });
     });
 
-<<<<<<< HEAD
-    loadStockTable($('#stock-table'), {
-        buttons: [
-            '#stock-options',
-        ],
-        params: {
-            {% if location %}
-            location: {{ location.pk }},
-            {% endif %}
-            part_detail: true,
-            location_detail: true,
-            supplier_part_detail: true,
-        },
-        url: '{% url "api-stock-list" %}',
-=======
     onPanelLoad('stock', function() {
         loadStockTable($("#stock-table"), {
             buttons: [
@@ -378,7 +348,6 @@
             },
             url: "{% url 'api-stock-list' %}",
         });
->>>>>>> c082cec3ee8b6089a24282afde94a92cbb81e611
     });
 
     enableSidebar('stocklocation');
