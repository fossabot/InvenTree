"""
Django Forms for interacting with Stock app
"""

# -*- coding: utf-8 -*-
from __future__ import unicode_literals

from django import forms
from InvenTree.forms import HelperForm

from .models import StockLocation, StockItem


class EditStockLocationForm(HelperForm):
    """ Form for editing a StockLocation """

    class Meta:
        model = StockLocation
        fields = [
            'name',
            'parent',
            'description'
        ]


class CreateStockItemForm(HelperForm):
    """ Form for creating a new StockItem """

    class Meta:
        model = StockItem
        fields = [
            'part',
            'supplier_part',
            'location',
            'quantity',
            'batch',
            'serial',
            'delete_on_deplete',
            'status',
            'notes',
            'URL',
        ]


class AdjustStockForm(forms.ModelForm):
    """ Form for performing simple stock adjustments.

<<<<<<< HEAD
    def get_location_choices(self):
        locs = StockLocation.objects.all()

        choices = [(None, '---------')]

        for loc in locs:
            choices.append((loc.pk, loc.pathstring + ' - ' + loc.description))

        return choices

    location = forms.ChoiceField(label='Destination', required=True, help_text='Destination stock location')
    note = forms.CharField(label='Notes', required=True, help_text='Add note (required)')
    transaction = forms.BooleanField(required=False, initial=False, label='Create Transaction', help_text='Create a stock transaction for these parts')
    confirm = forms.BooleanField(required=False, initial=False, label='Confirm Stock Movement', help_text='Confirm movement of stock items')

    def __init__(self, *args, **kwargs):
        super(MoveStockItemForm, self).__init__(*args, **kwargs)

        self.fields['location'].choices = self.get_location_choices()
=======
    - Add stock
    - Remove stock
    - Count stock
    - Move stock
>>>>>>> 82f3773a

    This form is used for managing stock adjuments for single or multiple stock items.
    """

<<<<<<< HEAD
        fields = [
            'location',
            'note',
            'transaction',
            'confirm',
        ]
=======
    def get_location_choices(self):
        locs = StockLocation.objects.all()

        choices = [(None, '---------')]

        for loc in locs:
            choices.append((loc.pk, loc.pathstring + ' - ' + loc.description))
>>>>>>> 82f3773a

        return choices

    destination = forms.ChoiceField(label='Destination', required=True, help_text='Destination stock location')
    note = forms.CharField(label='Notes', required=True, help_text='Add note (required)')
    # transaction = forms.BooleanField(required=False, initial=False, label='Create Transaction', help_text='Create a stock transaction for these parts')
    confirm = forms.BooleanField(required=False, initial=False, label='Confirm Stock Movement', help_text='Confirm movement of stock items')

    def __init__(self, *args, **kwargs):
        super().__init__(*args, **kwargs)
        
        self.fields['destination'].choices = self.get_location_choices()

    class Meta:
        model = StockItem

        fields = [
            'destination',
            'note',
            # 'transaction',
            'confirm',
        ]


class EditStockItemForm(HelperForm):
    """ Form for editing a StockItem object.
    Note that not all fields can be edited here (even if they can be specified during creation.
    
    location - Must be updated in a 'move' transaction
    quantity - Must be updated in a 'stocktake' transaction
    part - Cannot be edited after creation
    """

    class Meta:
        model = StockItem

        fields = [
            'supplier_part',
            'batch',
            'delete_on_deplete',
            'status',
            'notes',
            'URL',
        ]<|MERGE_RESOLUTION|>--- conflicted
+++ resolved
@@ -45,7 +45,14 @@
 class AdjustStockForm(forms.ModelForm):
     """ Form for performing simple stock adjustments.
 
-<<<<<<< HEAD
+    - Add stock
+    - Remove stock
+    - Count stock
+    - Move stock
+
+    This form is used for managing stock adjuments for single or multiple stock items.
+    """
+
     def get_location_choices(self):
         locs = StockLocation.objects.all()
 
@@ -53,44 +60,6 @@
 
         for loc in locs:
             choices.append((loc.pk, loc.pathstring + ' - ' + loc.description))
-
-        return choices
-
-    location = forms.ChoiceField(label='Destination', required=True, help_text='Destination stock location')
-    note = forms.CharField(label='Notes', required=True, help_text='Add note (required)')
-    transaction = forms.BooleanField(required=False, initial=False, label='Create Transaction', help_text='Create a stock transaction for these parts')
-    confirm = forms.BooleanField(required=False, initial=False, label='Confirm Stock Movement', help_text='Confirm movement of stock items')
-
-    def __init__(self, *args, **kwargs):
-        super(MoveStockItemForm, self).__init__(*args, **kwargs)
-
-        self.fields['location'].choices = self.get_location_choices()
-=======
-    - Add stock
-    - Remove stock
-    - Count stock
-    - Move stock
->>>>>>> 82f3773a
-
-    This form is used for managing stock adjuments for single or multiple stock items.
-    """
-
-<<<<<<< HEAD
-        fields = [
-            'location',
-            'note',
-            'transaction',
-            'confirm',
-        ]
-=======
-    def get_location_choices(self):
-        locs = StockLocation.objects.all()
-
-        choices = [(None, '---------')]
-
-        for loc in locs:
-            choices.append((loc.pk, loc.pathstring + ' - ' + loc.description))
->>>>>>> 82f3773a
 
         return choices
 
